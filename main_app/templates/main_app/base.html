<!DOCTYPE html>
<html lang="en">
  <head>
    <meta charset="UTF-8" />
    <meta name="viewport" content="width=device-width, initial-scale=1.0" />
    <title>
      {% block title %}COSA - Alumni Management System{% endblock %}
    </title>

    <!-- Google Fonts -->
    <link
      href="https://fonts.googleapis.com/css2?family=Helvetica+Neue:wght@400;500;600;700&family=Roboto:wght@400;500;700&display=swap"
      rel="stylesheet"
    />
    <!-- Bootstrap CSS -->
    <link
      href="https://cdn.jsdelivr.net/npm/bootstrap@5.1.3/dist/css/bootstrap.min.css"
      rel="stylesheet"
    />
    <!-- Font Awesome -->
    <link
      href="https://cdnjs.cloudflare.com/ajax/libs/font-awesome/6.0.0/css/all.min.css"
      rel="stylesheet"
    />

    <style>
      :root {
        --app-bg: #f0f2f5;
        --app-bg-accent: #e4e6eb;
        --app-surface: #ffffff;
        --app-elevated: #ffffff;
        --app-glass: rgba(24, 119, 242, 0.95);
        --app-primary: #1877f2;
        --app-primary-dark: #0f5bd8;
        --app-secondary: #42b72a;
        --app-accent: #f02849;
        --app-border: #d0d4da;
        --app-border-light: #e4e6eb;
        --app-text-primary: #050505;
        --app-text-secondary: #65676b;
        --app-text-muted: #8c939d;
        --app-text-inverse: #ffffff;
        --app-shadow-sm: 0 4px 12px rgba(0, 0, 0, 0.08);
        --app-shadow: 0 12px 24px rgba(0, 0, 0, 0.12);
        --app-radius: 12px;
        --app-radius-lg: 16px;
        --app-spacing-xs: 0.35rem;
        --app-spacing-sm: 0.65rem;
        --app-spacing: 1rem;
        --app-spacing-lg: 1.5rem;

        /* Legacy tokens for components still using original naming */
        --cosa-primary: var(--app-primary);
        --cosa-primary-dark: var(--app-primary-dark);
        --cosa-secondary: var(--app-secondary);
        --cosa-secondary-dark: #16a34a;
        --cosa-success: var(--app-secondary);
        --cosa-danger: var(--app-accent);
        --cosa-text-light: var(--app-text-inverse);
        --cosa-text-primary: var(--app-text-primary);
        --cosa-text-secondary: var(--app-text-secondary);
        --cosa-border: var(--app-border);
        --cosa-border-light: var(--app-border-light);
        --cosa-shadow: var(--app-shadow);
        --cosa-shadow-lg: 0 30px 60px rgba(15, 23, 42, 0.18);
        --cosa-shadow-md: 0 24px 40px rgba(15, 23, 42, 0.16);
      }

      * {
        box-sizing: border-box;
      }

      body {
        margin: 0;
        font-family: "Helvetica Neue", Helvetica, Arial, sans-serif;
        background: var(--app-bg);
        color: var(--app-text-primary);
        -webkit-font-smoothing: antialiased;
      }

      a {
        color: inherit;
      }

      .app-shell {
        min-height: 100vh;
        display: flex;
        flex-direction: column;
      }

      .app-header {
        position: sticky;
        top: 0;
        z-index: 1040;
        background: var(--app-primary);
        border-bottom: 1px solid rgba(0, 0, 0, 0.1);
        box-shadow: 0 2px 4px rgba(0, 0, 0, 0.08);
      }

      .app-header-inner {
        display: flex;
        align-items: center;
        justify-content: space-between;
        max-width: 1100px;
        margin: 0 auto;
        padding: 0.4rem 1rem;
        gap: 0.8rem;
        color: var(--app-text-inverse);
      }

      .app-brand {
        display: inline-flex;
        align-items: center;
        gap: 0.5rem;
        color: var(--app-text-inverse);
        text-decoration: none;
        font-weight: 700;
        font-size: 1.2rem;
      }

      .app-brand i {
        font-size: 1.8rem;
      }

      .app-header-search {
        flex: 1;
        display: flex;
        align-items: center;
        background: rgba(255, 255, 255, 0.2);
        border-radius: 999px;
        padding: 0.35rem 0.9rem;
        max-width: 320px;
        border: 1px solid rgba(255, 255, 255, 0.2);
      }

      .app-header-search i {
        margin-right: 0.4rem;
        color: rgba(255, 255, 255, 0.85);
      }

      .app-header-search input {
        flex: 1;
        border: none;
        background: transparent;
        color: var(--app-text-inverse);
        font-size: 0.95rem;
        outline: none;
      }

      .app-header-actions {
        display: inline-flex;
        align-items: center;
        gap: 0.35rem;
      }

      .app-header-actions:empty {
        display: none;
      }

      .app-header-actions a {
        display: inline-flex;
        flex-direction: column;
        align-items: center;
        justify-content: center;
        gap: 0.2rem;
        padding: 0.4rem 0.5rem;
        min-width: 56px;
        border-radius: 10px;
        border: none;
        background: transparent;
        color: rgba(255, 255, 255, 0.85);
        font-size: 0.65rem;
        text-decoration: none;
        font-weight: 600;
        transition: background 0.2s ease;
      }

      .app-header-actions a:hover,
      .app-header-actions a.active {
        background: rgba(255, 255, 255, 0.15);
        color: var(--app-text-inverse);
      }

      .app-header-actions a i {
        font-size: 1.1rem;
      }

      .app-header-actions .app-profile-action {
        padding: 0.35rem 0.5rem;
        gap: 0.2rem;
        min-width: 60px;
        border-radius: 999px;
        background: rgba(255, 255, 255, 0.15);
      }

      .app-profile-avatar,
      .app-profile-avatar-placeholder {
        width: 22px;
        height: 22px;
        border-radius: 50%;
        object-fit: cover;
        border: 2px solid rgba(255, 255, 255, 0.85);
        box-shadow: 0 8px 20px rgba(15, 23, 42, 0.18);
      }

      .app-profile-avatar-placeholder {
        display: inline-grid;
        place-items: center;
        background: linear-gradient(
          135deg,
          rgba(37, 99, 235, 0.85) 0%,
          rgba(59, 130, 246, 0.75) 100%
        );
        color: var(--app-text-inverse);
        font-size: 0.7rem;
      }

      .app-profile-avatar-wrapper {
        display: inline-flex;
        border-radius: 50%;
        padding: 1.5px;
        background: linear-gradient(
          135deg,
          rgba(37, 99, 235, 0.35),
          rgba(59, 130, 246, 0.2)
        );
      }

      .app-profile-name {
        font-weight: 600;
        color: var(--app-text-primary);
        white-space: nowrap;
      }

      .app-chip-profile {
        padding: 0.35rem 0.6rem;
        gap: 0.45rem;
      }

      .app-header-label {
        display: none;
      }

      .app-chip-label {
        display: block;
        font-size: 0.7rem;
        font-weight: 600;
        color: inherit;
      }

      .app-header-quick-nav {
<<<<<<< HEAD
        display: none;
=======
        display: flex;
        gap: 0.4rem;
        overflow-x: auto;
        padding: 0.45rem 1.5rem;
        max-width: 1100px;
        margin: 0 auto;
        scrollbar-width: none;
        justify-content: center;
        background: var(--app-surface);
        border-bottom: 1px solid var(--app-border-light);
        box-shadow: inset 0 -1px 0 rgba(0, 0, 0, 0.04);
>>>>>>> 8ce15c2d
      }

      @media (min-width: 768px) {
        .app-header-quick-nav {
          display: flex;
          gap: 0.35rem;
          overflow-x: auto;
          padding: 0 0.85rem 0.6rem;
          max-width: 640px;
          margin: 0 auto;
          scrollbar-width: none;
          justify-content: center;
        }

        .app-header-quick-nav::-webkit-scrollbar {
          display: none;
        }
      }

      .app-chip {
        display: inline-flex;
        flex-direction: column;
        align-items: center;
        justify-content: center;
        gap: 0.15rem;
        padding: 0.4rem 0.6rem;
        border-radius: 10px;
        border: none;
        background: transparent;
        color: var(--app-text-secondary);
        font-size: 0.65rem;
        text-decoration: none;
        white-space: nowrap;
        font-weight: 600;
        transition: background 0.2s ease, color 0.2s ease;
        min-width: 72px;
      }

      .app-chip i {
        font-size: 1.2rem;
      }

      .app-chip.active {
        background: rgba(24, 119, 242, 0.12);
        color: var(--app-primary);
        border-bottom: 3px solid var(--app-primary);
      }

      .app-chip:hover {
        background: rgba(0, 0, 0, 0.05);
        color: var(--app-text-primary);
      }

      .app-content {
        flex: 1;
        padding: 1.5rem 0 3.5rem;
      }

      .app-content-inner {
        max-width: 1100px;
        margin: 0 auto;
        padding: 0 1.5rem;
      }

      .app-section {
        display: block;
        margin: 0 0 var(--app-spacing-lg);
        padding: 0;
      }

      .app-section-inner {
        display: flex;
        flex-direction: column;
        gap: var(--app-spacing);
        background: transparent;
      }

      .app-section--dashboard .app-section-inner {
        gap: var(--app-spacing-lg);
      }

      .app-messages {
        padding: var(--app-spacing) 0 0;
      }

      .app-messages-inner {
        max-width: 640px;
        margin: 0 auto;
        padding: 0 var(--app-spacing);
      }

      .app-messages .alert {
        border-radius: 16px;
        border: none;
        box-shadow: var(--app-shadow-sm);
        margin-bottom: var(--app-spacing-sm);
      }

      .app-footer {
        background: transparent;
        color: var(--app-text-secondary);
        padding-bottom: 3.9rem;
      }

      .app-footer-inner {
        max-width: 640px;
        margin: 0 auto;
        padding: var(--app-spacing) var(--app-spacing) var(--app-spacing-lg);
        text-align: center;
        font-size: 0.85rem;
      }

      .app-footer-inner a {
        color: var(--app-primary);
        text-decoration: none;
      }

      .app-footer-inner a:hover {
        text-decoration: underline;
      }

      .app-bottom-nav {
        position: sticky;
        bottom: 0;
        z-index: 1050;
        background: var(--app-glass);
        border-top: 1px solid var(--app-border);
        box-shadow: 0 -12px 30px rgba(15, 23, 42, 0.12);
        backdrop-filter: saturate(190%) blur(18px);
        -webkit-backdrop-filter: saturate(190%) blur(18px);
      }

      .app-bottom-nav-inner {
        max-width: 640px;
        margin: 0 auto;
        display: flex;
        align-items: center;
        justify-content: center;
        padding: 0.28rem 0.85rem;
        gap: 0.6rem;
      }

      .app-tab {
        flex: 0 1 auto;
        text-align: center;
        text-decoration: none;
        color: var(--app-text-muted);
        font-size: 0.68rem;
        font-weight: 600;
        display: flex;
        flex-direction: column;
        gap: 0.25rem;
        align-items: center;
        justify-content: center;
        padding: 0.28rem 0;
      }

      .app-tab i {
        font-size: 1.1rem;
      }

      .app-tab.active {
        color: var(--app-primary);
        text-shadow: 0 3px 12px rgba(37, 99, 235, 0.25);
      }

      .app-tab.active i {
        color: var(--app-primary);
      }

      .app-tab-icon {
        position: relative;
        display: inline-flex;
      }

      .app-icon-badge {
        position: absolute;
        top: -0.35rem;
        right: -0.45rem;
        min-width: 1.15rem;
        height: 1.15rem;
        padding: 0 0.25rem;
        border-radius: 999px;
        background: var(--app-primary);
        color: var(--app-text-inverse);
        font-size: 0.65rem;
        font-weight: 700;
        line-height: 1.15rem;
        display: inline-flex;
        align-items: center;
        justify-content: center;
        box-shadow: 0 6px 16px rgba(37, 99, 235, 0.25);
      }

      /* Maintain existing component styles */
      .cosa-card {
        background: var(--app-elevated);
        border-radius: var(--app-radius);
        border: 1px solid var(--app-border);
        padding: var(--app-spacing);
        box-shadow: var(--app-shadow-sm);
      }

      .cosa-card + .cosa-card {
        margin-top: var(--app-spacing);
      }

      .stats-card {
        text-align: center;
        padding: var(--app-spacing);
        background: var(--app-elevated);
        border-radius: var(--app-radius);
        border: 1px solid var(--app-border);
        box-shadow: var(--app-shadow-sm);
      }

      .stats-card h3 {
        font-weight: 700;
        color: var(--app-primary);
        margin-bottom: 0.35rem;
      }

      .hero-section {
        background: linear-gradient(
          135deg,
          rgba(37, 99, 235, 0.95) 0%,
          rgba(14, 165, 233, 0.9) 60%,
          rgba(34, 197, 94, 0.92) 100%
        );
        color: var(--app-text-inverse);
        padding: 2.75rem 0;
        border-radius: 0 0 var(--app-radius-lg) var(--app-radius-lg);
        box-shadow: 0 24px 45px rgba(37, 99, 235, 0.28);
      }

      .hero-section .container {
        max-width: 640px;
        margin: 0 auto;
        padding: 0 var(--app-spacing);
      }

      .hero-section h1 {
        font-size: clamp(2.2rem, 6vw, 3rem);
        font-weight: 800;
        margin-bottom: 0.9rem;
      }

      .hero-section p {
        color: rgba(255, 255, 255, 0.85);
        margin-bottom: 1.5rem;
      }

      .btn-cosa-primary {
        display: inline-flex;
        align-items: center;
        gap: 0.5rem;
        border-radius: 999px;
        background: linear-gradient(
          135deg,
          var(--app-primary) 0%,
          var(--app-primary-dark) 100%
        );
        color: var(--app-text-inverse);
        border: none;
        padding: 0.8rem 1.65rem;
        font-weight: 700;
        box-shadow: 0 20px 40px rgba(37, 99, 235, 0.35);
        text-decoration: none;
        transition: transform 0.2s ease, box-shadow 0.2s ease;
      }

      .btn-cosa-primary:hover {
        color: var(--app-text-inverse);
        transform: translateY(-2px);
        box-shadow: 0 24px 50px rgba(37, 99, 235, 0.4);
      }

      .btn-cosa-secondary {
        display: inline-flex;
        align-items: center;
        gap: 0.5rem;
        border-radius: 999px;
        background: linear-gradient(
          135deg,
          var(--app-secondary) 0%,
          #16a34a 100%
        );
        color: var(--app-text-inverse);
        border: none;
        padding: 0.8rem 1.65rem;
        font-weight: 700;
        box-shadow: 0 20px 40px rgba(34, 197, 94, 0.35);
        text-decoration: none;
        transition: transform 0.2s ease, box-shadow 0.2s ease;
      }

      .btn-cosa-secondary:hover {
        color: var(--app-text-inverse);
        transform: translateY(-2px);
        box-shadow: 0 24px 50px rgba(34, 197, 94, 0.4);
      }

      .sidebar {
        border-radius: var(--app-radius);
        border: 1px solid var(--app-border);
        background: var(--app-elevated);
        box-shadow: var(--app-shadow-sm);
        padding: var(--app-spacing);
      }

      .sidebar .nav-link {
        border-radius: 999px;
        padding: 0.65rem 1rem;
        font-weight: 600;
        color: var(--app-text-secondary);
      }

      .sidebar .nav-link.active {
        background: linear-gradient(
          135deg,
          rgba(37, 99, 235, 0.18) 0%,
          rgba(37, 99, 235, 0.3) 100%
        );
        color: var(--app-primary);
        box-shadow: 0 10px 24px rgba(37, 99, 235, 0.18);
      }

      .container,
      .container-fluid,
      .container-sm,
      .container-md,
      .container-lg,
      .container-xl,
      .container-xxl {
        width: 100% !important;
        max-width: 640px !important;
        padding-left: var(--app-spacing) !important;
        padding-right: var(--app-spacing) !important;
        margin-left: auto !important;
        margin-right: auto !important;
      }

      .row {
        margin-left: 0 !important;
        margin-right: 0 !important;
      }

      .row > [class*="col-"] {
        padding-left: var(--app-spacing-xs) !important;
        padding-right: var(--app-spacing-xs) !important;
        flex: 0 0 100%;
        max-width: 100%;
      }

      footer .row > [class*="col-"] {
        flex: 0 0 100% !important;
        max-width: 100% !important;
        margin-bottom: var(--app-spacing);
      }

      footer .row > [class*="col-"]:last-child {
        margin-bottom: 0;
      }

      footer .text-end {
        text-align: left !important;
      }

      /* Typography */
      h1,
      h2,
      h3,
      h4,
      h5,
      h6 {
        font-weight: 700;
        letter-spacing: -0.01em;
        color: var(--app-text-primary);
      }

      p,
      li {
        color: var(--app-text-secondary);
        line-height: 1.7;
      }

      a:hover {
        color: var(--app-primary);
      }

      /* Common surface styles */
      section {
        margin-bottom: var(--app-spacing-lg);
      }

      .surface-card {
        background: var(--app-elevated);
        border-radius: var(--app-radius);
        border: 1px solid var(--app-border);
        padding: var(--app-spacing);
        box-shadow: var(--app-shadow-sm);
      }

      .surface-card + .surface-card {
        margin-top: var(--app-spacing);
      }

      .surface-card--flush {
        padding: 1.25rem 1.5rem;
      }

      .surface-card--flush .form-label {
        font-weight: 600;
        color: var(--app-text-secondary);
      }

      .app-form {
        display: flex;
        flex-direction: column;
        gap: var(--app-spacing);
      }

      .app-form__body {
        display: flex;
        flex-direction: column;
        gap: var(--app-spacing);
      }

      .app-form__group {
        display: flex;
        flex-direction: column;
        gap: 0.55rem;
        padding: 1rem 1.1rem;
        border-radius: var(--app-radius);
        border: 1px solid rgba(148, 163, 184, 0.35);
        background: rgba(255, 255, 255, 0.75);
        box-shadow: inset 0 1px 0 rgba(255, 255, 255, 0.3);
      }

      .app-form__group:hover {
        border-color: rgba(37, 99, 235, 0.25);
      }

      .app-form__group--error {
        border-color: rgba(240, 40, 73, 0.35);
        box-shadow: 0 0 0 3px rgba(240, 40, 73, 0.12);
      }

      .app-form__group--error input,
      .app-form__group--error select,
      .app-form__group--error textarea {
        border-color: rgba(240, 40, 73, 0.45);
      }

      .app-form__group label,
      .app-form__label {
        font-weight: 600;
        font-size: 0.95rem;
        color: var(--app-text-secondary);
      }

      .app-form__group small,
      .app-form__hint {
        font-size: 0.8rem;
        color: var(--app-text-muted);
      }

      .app-form__errors {
        display: flex;
        flex-direction: column;
        gap: 0.35rem;
        font-size: 0.85rem;
        color: var(--app-accent);
        font-weight: 600;
      }

      .app-form__actions {
        display: flex;
        flex-wrap: wrap;
        gap: 0.75rem;
        justify-content: flex-end;
      }

      .app-form__actions .btn {
        min-width: 160px;
      }

      .form-control-rect,
      .form-select.form-control-rect {
        border-radius: 18px;
        padding: 0.85rem 1rem;
        height: calc(1.5em + 1.4rem + 2px);
      }

      .filter-form {
        display: grid;
        gap: 1rem;
        grid-template-columns: repeat(auto-fit, minmax(200px, 1fr));
        max-width: 780px;
        margin: 0 auto;
        align-items: end;
      }

      .filter-form__group {
        display: flex;
        flex-direction: column;
        gap: 0.35rem;
      }

      .filter-form__group--wide {
        grid-column: span 2;
      }

      .filter-form__actions {
        display: flex;
        gap: 0.75rem;
        justify-content: center;
        align-items: center;
      }

      @media (max-width: 576px) {
        .filter-form__group--wide {
          grid-column: span 1;
        }
        .filter-form__actions {
          flex-wrap: wrap;
        }
      }

      .filter-badge {
        font-size: 0.75rem;
        padding: 0.3rem 0.6rem;
        border-radius: 999px;
      }

      .privacy-badge {
        font-size: 0.7rem;
        padding: 0.2rem 0.5rem;
        border-radius: 999px;
      }

      .alumni-card {
        border: 1px solid var(--app-border);
        border-radius: var(--app-radius);
        box-shadow: var(--app-shadow-sm);
        transition: transform 0.2s ease, box-shadow 0.2s ease;
        height: 100%;
      }

      .alumni-card:hover {
        transform: translateY(-3px);
        box-shadow: var(--app-shadow);
      }

      .alumni-avatar {
        width: 72px;
        height: 72px;
        border-radius: 50%;
        object-fit: cover;
        box-shadow: 0 12px 24px rgba(15, 23, 42, 0.15);
      }

      .app-hero {
        background: linear-gradient(
          135deg,
          rgba(37, 99, 235, 0.95) 0%,
          rgba(59, 130, 246, 0.9) 55%,
          rgba(34, 197, 94, 0.85) 100%
        );
        color: var(--app-text-inverse);
        border-radius: var(--app-radius-lg);
        padding: var(--app-spacing-lg);
        box-shadow: 0 32px 64px rgba(37, 99, 235, 0.25);
        position: relative;
        overflow: hidden;
      }

      .app-hero::after {
        content: "";
        position: absolute;
        inset: auto -30% -40% 50%;
        width: 50%;
        height: 80%;
        background: radial-gradient(
          circle,
          rgba(255, 255, 255, 0.28),
          transparent 70%
        );
        transform: translateX(-50%);
        pointer-events: none;
      }

      .app-hero h1 {
        font-size: clamp(2.1rem, 6vw, 2.8rem);
        margin-bottom: 0.5rem;
      }

      .app-hero p {
        font-size: 1rem;
        color: rgba(255, 255, 255, 0.85);
      }

      .app-hero .app-hero-meta {
        display: flex;
        flex-wrap: wrap;
        gap: var(--app-spacing);
        margin-top: var(--app-spacing);
      }

      .app-hero .app-hero-stat {
        background: rgba(255, 255, 255, 0.15);
        padding: var(--app-spacing-sm) var(--app-spacing);
        border-radius: var(--app-radius);
        min-width: 140px;
        text-align: left;
        box-shadow: inset 0 1px 0 rgba(255, 255, 255, 0.2);
      }

      .app-hero .app-hero-stat h4 {
        margin: 0;
        font-size: 1.5rem;
        color: var(--app-text-inverse);
      }

      .app-hero .app-hero-stat span {
        font-size: 0.85rem;
        color: rgba(255, 255, 255, 0.78);
      }

      .stack-gap-sm {
        display: flex;
        flex-direction: column;
        gap: var(--app-spacing-sm);
      }

      .stack-gap {
        display: flex;
        flex-direction: column;
        gap: var(--app-spacing);
      }

      .list-card {
        display: flex;
        flex-direction: column;
        gap: var(--app-spacing-sm);
      }

      .message-item {
        display: flex;
        gap: var(--app-spacing);
        border: 1px solid var(--app-border);
        border-radius: var(--app-radius);
        padding: var(--app-spacing);
        background: var(--app-elevated);
        box-shadow: var(--app-shadow-sm);
        transition: transform 0.2s ease, box-shadow 0.2s ease;
      }

      .message-item:hover {
        transform: translateY(-2px);
        box-shadow: var(--app-shadow);
      }

      .message-item.unread {
        border-color: rgba(37, 99, 235, 0.4);
        background: rgba(37, 99, 235, 0.08);
      }

      .loading {
        opacity: 0.6;
        pointer-events: none;
        transition: opacity 0.2s ease;
      }

      .metric-card {
        display: flex;
        flex-direction: column;
        gap: 0.35rem;
        align-items: flex-start;
        background: linear-gradient(
          135deg,
          rgba(37, 99, 235, 0.12) 0%,
          rgba(59, 130, 246, 0.1) 100%
        );
        border: 1px solid rgba(37, 99, 235, 0.22);
        border-radius: var(--app-radius);
        padding: var(--app-spacing);
        box-shadow: var(--app-shadow-sm);
      }

      .metric-card h3 {
        font-size: 1.75rem;
        margin: 0;
        color: var(--app-primary);
      }

      .metric-card span {
        font-size: 0.9rem;
        color: var(--app-text-muted);
      }

      /* Forms */
      form {
        display: flex;
        flex-direction: column;
        gap: var(--app-spacing);
      }

      form .row {
        gap: var(--app-spacing);
      }

      label {
        font-weight: 600;
        color: var(--app-text-secondary);
      }

      input[type="text"],
      input[type="email"],
      input[type="password"],
      input[type="number"],
      input[type="date"],
      input[type="tel"],
      select,
      textarea {
        width: 100%;
        border: 1.5px solid var(--app-border);
        border-radius: 1rem;
        padding: 0.85rem 1rem;
        font-size: 1rem;
        background: rgba(255, 255, 255, 0.92);
        transition: border-color 0.2s ease, box-shadow 0.2s ease;
      }

      input:focus,
      select:focus,
      textarea:focus {
        border-color: rgba(37, 99, 235, 0.65);
        box-shadow: 0 0 0 4px rgba(37, 99, 235, 0.12);
        outline: none;
      }

      .form-control,
      .form-select {
        border-radius: 1rem;
        border: 1.5px solid var(--app-border);
        padding: 0.85rem 1rem;
        background: rgba(255, 255, 255, 0.92);
      }

      .form-control:focus,
      .form-select:focus {
        border-color: rgba(37, 99, 235, 0.65);
        box-shadow: 0 0 0 4px rgba(37, 99, 235, 0.12);
      }

      .btn {
        border-radius: 999px;
        font-weight: 600;
        padding: 0.75rem 1.5rem;
        box-shadow: 0 18px 36px rgba(15, 23, 42, 0.12);
        transition: transform 0.2s ease, box-shadow 0.2s ease;
      }

      .btn:hover {
        transform: translateY(-2px);
        box-shadow: 0 24px 46px rgba(15, 23, 42, 0.14);
      }

      .badge {
        border-radius: 999px;
        padding: 0.35rem 0.65rem;
        font-weight: 600;
      }

      /* Tables */
      .table {
        width: 100%;
        margin-bottom: var(--app-spacing);
        border-collapse: collapse;
        border-radius: var(--app-radius);
        overflow: hidden;
        background: var(--app-elevated);
        box-shadow: var(--app-shadow-sm);
      }

      .table thead {
        background: rgba(37, 99, 235, 0.08);
        color: var(--app-text-primary);
      }

      .table th,
      .table td {
        padding: 0.85rem 1rem;
        border-bottom: 1px solid var(--app-border);
        white-space: nowrap;
      }

      .table tbody tr:last-child td {
        border-bottom: none;
      }

      .table-responsive {
        width: 100%;
        overflow-x: auto;
        background: transparent;
        border-radius: var(--app-radius);
        margin-bottom: var(--app-spacing);
      }

      /* Lists & feeds */
      .feed-stack {
        display: flex;
        flex-direction: column;
        gap: var(--app-spacing);
      }

      .feed-card {
        background: var(--app-elevated);
        border-radius: var(--app-radius);
        border: 1px solid var(--app-border);
        padding: var(--app-spacing);
        box-shadow: var(--app-shadow-sm);
      }

      .feed-card .feed-meta {
        display: flex;
        align-items: center;
        gap: 0.75rem;
        font-size: 0.85rem;
        color: var(--app-text-muted);
        margin-bottom: 0.75rem;
      }

      .feed-actions {
        display: flex;
        align-items: center;
        gap: var(--app-spacing);
        margin-top: var(--app-spacing);
      }

      /* Bootstrap card overrides */
      .card {
        border-radius: var(--app-radius);
        border: 1px solid var(--app-border);
        background: var(--app-elevated);
        box-shadow: var(--app-shadow-sm);
        overflow: hidden;
      }

      .card + .card {
        margin-top: var(--app-spacing);
      }

      .card-header {
        background: rgba(37, 99, 235, 0.08);
        border-bottom: 1px solid var(--app-border);
        padding: var(--app-spacing);
        font-weight: 700;
        color: var(--app-text-primary);
      }

      .card-body {
        padding: var(--app-spacing);
        display: flex;
        flex-direction: column;
        gap: var(--app-spacing-sm);
      }

      .card-footer {
        background: rgba(148, 163, 184, 0.1);
        border-top: 1px solid var(--app-border);
        padding: var(--app-spacing);
      }

      /* Buttons */
      .btn-light,
      .btn-outline-light {
        background: rgba(255, 255, 255, 0.75);
        border: 1px solid rgba(148, 163, 184, 0.35);
        color: var(--app-text-secondary);
      }

      .btn-primary {
        background: linear-gradient(
          135deg,
          var(--app-primary) 0%,
          var(--app-primary-dark) 100%
        );
        border: none;
      }

      .btn-success {
        background: linear-gradient(
          135deg,
          var(--app-secondary) 0%,
          #16a34a 100%
        );
        border: none;
      }

      /* Alerts */
      .alert {
        border-radius: var(--app-radius);
        border: 1px solid transparent;
        padding: var(--app-spacing-sm) var(--app-spacing);
        box-shadow: var(--app-shadow-sm);
      }

      .alert-info {
        background: rgba(37, 99, 235, 0.12);
        border-color: rgba(37, 99, 235, 0.25);
        color: var(--app-primary);
      }

      .alert-success {
        background: rgba(34, 197, 94, 0.12);
        border-color: rgba(34, 197, 94, 0.25);
        color: #15803d;
      }

      .alert-warning {
        background: rgba(249, 115, 22, 0.15);
        border-color: rgba(249, 115, 22, 0.3);
        color: #b45309;
      }

      .alert-danger {
        background: rgba(239, 68, 68, 0.15);
        border-color: rgba(239, 68, 68, 0.3);
        color: #b91c1c;
      }

      /* Modal styling */
      .modal-content {
        border-radius: var(--app-radius);
        border: 1px solid var(--app-border);
        box-shadow: var(--app-shadow);
      }

      .modal-header {
        border-bottom: 1px solid var(--app-border);
        background: rgba(37, 99, 235, 0.08);
      }

      .modal-footer {
        border-top: 1px solid var(--app-border);
        background: rgba(148, 163, 184, 0.1);
      }

      /* Lists */
      .list-group-item {
        border: 1px solid var(--app-border);
        border-radius: calc(var(--app-radius) - 8px);
        margin-bottom: var(--app-spacing-xs);
        background: var(--app-elevated);
      }

      .list-group-item.active {
        background: linear-gradient(
          135deg,
          rgba(37, 99, 235, 0.18) 0%,
          rgba(37, 99, 235, 0.28) 100%
        );
        border-color: rgba(37, 99, 235, 0.35);
      }

      /* Tabs & pagination */
      .nav-tabs .nav-link {
        border: none;
        border-radius: 999px;
        padding: 0.65rem 1.25rem;
        color: var(--app-text-secondary);
        background: rgba(255, 255, 255, 0.65);
        margin-right: 0.5rem;
      }

      .nav-tabs .nav-link.active {
        background: linear-gradient(
          135deg,
          var(--app-primary) 0%,
          var(--app-primary-dark) 100%
        );
        color: var(--app-text-inverse);
        box-shadow: 0 16px 32px rgba(37, 99, 235, 0.24);
      }

      .pagination .page-link {
        border-radius: 999px;
        border: 1px solid var(--app-border);
        color: var(--app-text-secondary);
        margin: 0 0.25rem;
      }

      .pagination .page-item.active .page-link {
        background: var(--app-primary);
        border-color: var(--app-primary);
        color: var(--app-text-inverse);
        box-shadow: 0 18px 36px rgba(37, 99, 235, 0.28);
      }

      /* Media & avatars */
      img {
        max-width: 100%;
        height: auto;
        border-radius: var(--app-radius);
      }

      .avatar {
        width: 48px;
        height: 48px;
        border-radius: 50%;
        object-fit: cover;
        box-shadow: 0 10px 20px rgba(15, 23, 42, 0.12);
      }

      /* Utility helpers */
      .scroll-soft {
        scrollbar-width: thin;
        scrollbar-color: rgba(148, 163, 184, 0.55) transparent;
      }

      .scroll-soft::-webkit-scrollbar {
        height: 6px;
        width: 6px;
      }

      .scroll-soft::-webkit-scrollbar-track {
        background: transparent;
      }

      .scroll-soft::-webkit-scrollbar-thumb {
        background: rgba(148, 163, 184, 0.55);
        border-radius: 999px;
      }

      .chip {
        display: inline-flex;
        align-items: center;
        gap: 0.35rem;
        padding: 0.45rem 0.8rem;
        border-radius: 999px;
        background: rgba(37, 99, 235, 0.12);
        color: var(--app-primary);
        border: 1px solid rgba(37, 99, 235, 0.22);
        font-weight: 600;
        font-size: 0.85rem;
      }

      /* Layout helpers */
      .app-full-bleed {
        margin-left: calc(-1 * var(--app-spacing));
        margin-right: calc(-1 * var(--app-spacing));
      }

      @media (min-width: 768px) {
        .app-full-bleed {
          border-radius: var(--app-radius-lg);
        }
      }

      @media (min-width: 1200px) {
        .app-full-bleed {
          margin-left: calc(-1 * min((100vw - 1100px) / 2, var(--app-spacing)));
          margin-right: calc(-1 * min((100vw - 1100px) / 2, var(--app-spacing)));
        }
      }

      /* Feed hero */
      .feed-hero {
        background: linear-gradient(
          135deg,
          rgba(24, 119, 242, 0.95) 0%,
          rgba(59, 130, 246, 0.92) 55%,
          rgba(56, 189, 248, 0.9) 100%
        );
        color: var(--app-text-inverse);
        padding: clamp(2rem, 4vw, 3rem) clamp(1.5rem, 5vw, 3rem);
        border-radius: var(--app-radius-lg);
        box-shadow: var(--app-shadow);
        position: relative;
        overflow: hidden;
      }

      .feed-hero::after {
        content: "";
        position: absolute;
        inset: 0;
        background: radial-gradient(
          circle at 20% 20%,
          rgba(255, 255, 255, 0.18) 0%,
          transparent 55%
        );
        pointer-events: none;
      }

      .feed-hero__title {
        font-size: clamp(2.1rem, 5vw, 2.9rem);
        font-weight: 800;
        margin: 0 0 0.5rem;
        letter-spacing: -0.02em;
      }

      .feed-hero__subtitle {
        font-size: 1.1rem;
        color: rgba(255, 255, 255, 0.82);
        max-width: 620px;
        margin: 0;
      }

      .feed-hero__actions {
        display: flex;
        flex-wrap: wrap;
        gap: 0.75rem;
        margin-top: 1.5rem;
      }

      .feed-layout {
        display: flex;
        align-items: flex-start;
        gap: var(--app-spacing-lg);
      }

      .feed-main {
        flex: 1 1 0%;
        display: flex;
        flex-direction: column;
        gap: var(--app-spacing);
      }

      .feed-sidebar {
        width: min(100%, 320px);
        display: flex;
        flex-direction: column;
        gap: var(--app-spacing);
      }

      @media (min-width: 992px) {
        .feed-sidebar {
          position: sticky;
          top: 5.5rem;
        }
      }

      @media (max-width: 991px) {
        .feed-layout {
          flex-direction: column;
        }

        .feed-sidebar {
          width: 100%;
          position: static;
        }
      }

      .feed-story {
        display: flex;
        align-items: center;
        gap: var(--app-spacing);
        background: rgba(255, 255, 255, 0.95);
        border-radius: var(--app-radius);
        border: 1px solid var(--app-border);
        padding: var(--app-spacing);
        box-shadow: var(--app-shadow-sm);
      }

      .feed-story__avatar {
        width: 56px;
        height: 56px;
        border-radius: 50%;
        overflow: hidden;
        display: inline-flex;
        align-items: center;
        justify-content: center;
        background: rgba(255, 255, 255, 0.16);
        color: var(--app-text-inverse);
        font-weight: 700;
        font-size: 1.1rem;
      }

      .feed-sidebar-card {
        background: rgba(255, 255, 255, 0.95);
        border-radius: var(--app-radius);
        border: 1px solid var(--app-border);
        box-shadow: var(--app-shadow-sm);
        padding: var(--app-spacing);
      }

      .feed-sidebar-card + .feed-sidebar-card {
        margin-top: 0;
      }

      .feed-sidebar-card__title {
        font-weight: 700;
        margin-bottom: 0.75rem;
      }

      .feed-sidebar-card ul {
        list-style: none;
        margin: 0;
        padding: 0;
        display: flex;
        flex-direction: column;
        gap: 0.65rem;
      }

      .feed-sidebar-card li a {
        text-decoration: none;
        color: var(--app-text-secondary);
        font-weight: 600;
        display: inline-flex;
        align-items: center;
        gap: 0.5rem;
      }

      .feed-sidebar-card li a:hover {
        color: var(--app-primary);
      }

      /* Article detail */
      .article-hero {
        background: linear-gradient(
          135deg,
          rgba(24, 119, 242, 0.95) 0%,
          rgba(59, 130, 246, 0.92) 50%,
          rgba(37, 99, 235, 0.9) 100%
        );
        color: var(--app-text-inverse);
        padding: clamp(2rem, 4vw, 3rem) clamp(1.5rem, 5vw, 3.25rem);
        border-radius: var(--app-radius-lg);
        box-shadow: var(--app-shadow);
        margin-bottom: var(--app-spacing-lg);
        position: relative;
        overflow: hidden;
      }

      .article-hero::after {
        content: "";
        position: absolute;
        inset: 0;
        background: radial-gradient(
          circle at 30% 30%,
          rgba(255, 255, 255, 0.22),
          transparent 55%
        );
        pointer-events: none;
      }

      .article-hero__back {
        display: inline-flex;
        align-items: center;
        gap: 0.4rem;
        background: rgba(255, 255, 255, 0.15);
        color: var(--app-text-inverse);
        border-radius: 999px;
        padding: 0.35rem 0.9rem;
        font-weight: 600;
        text-decoration: none;
        backdrop-filter: blur(8px);
        margin-bottom: 1.25rem;
      }

      .article-hero__back:hover {
        background: rgba(255, 255, 255, 0.25);
      }

      .article-hero__category {
        display: inline-flex;
        align-items: center;
        gap: 0.5rem;
        border-radius: 999px;
        padding: 0.4rem 0.9rem;
        font-weight: 700;
        font-size: 0.75rem;
        letter-spacing: 0.06em;
        text-transform: uppercase;
        margin-bottom: 0.75rem;
      }

      .article-hero__category--general {
        background: rgba(255, 255, 255, 0.16);
        color: var(--app-text-inverse);
      }

      .article-hero__category--events {
        background: rgba(76, 201, 240, 0.18);
        color: #0ea5e9;
      }

      .article-hero__category--achievements {
        background: rgba(34, 197, 94, 0.2);
        color: #4ade80;
      }

      .article-hero__category--announcements {
        background: rgba(251, 191, 36, 0.2);
        color: #facc15;
      }

      .article-hero__category--alumni-spotlight {
        background: rgba(244, 114, 182, 0.2);
        color: #f472b6;
      }

      .article-hero__title {
        font-size: clamp(2rem, 4.5vw, 3.1rem);
        font-weight: 800;
        margin: 0 0 1.1rem;
        letter-spacing: -0.015em;
      }

      .article-hero__meta {
        display: flex;
        flex-wrap: wrap;
        gap: 1rem 1.5rem;
        font-size: 0.95rem;
        color: rgba(255, 255, 255, 0.82);
      }

      .article-hero__meta-item {
        display: inline-flex;
        align-items: center;
        gap: 0.5rem;
      }

      .article-body {
        display: flex;
        flex-direction: column;
        gap: var(--app-spacing-lg);
      }

      .article-body__layout {
        display: flex;
        align-items: flex-start;
        gap: var(--app-spacing-lg);
      }

      .article-body__main {
        flex: 1 1 0%;
        background: var(--app-elevated);
        border-radius: var(--app-radius-lg);
        border: 1px solid var(--app-border);
        box-shadow: var(--app-shadow-sm);
        padding: clamp(1.5rem, 4vw, 2.25rem);
        display: flex;
        flex-direction: column;
        gap: var(--app-spacing);
      }

      .article-body__lead {
        background: rgba(24, 119, 242, 0.08);
        border-left: 4px solid rgba(24, 119, 242, 0.6);
        padding: var(--app-spacing);
        border-radius: var(--app-radius);
        color: var(--app-text-secondary);
        font-size: 1.05rem;
      }

      .article-body__content {
        display: flex;
        flex-direction: column;
        gap: 1.4rem;
        font-size: 1.05rem;
        line-height: 1.75;
        color: var(--app-text-secondary);
      }

      .article-body__content h2,
      .article-body__content h3,
      .article-body__content h4 {
        color: var(--app-text-primary);
        margin-top: 1.5rem;
        margin-bottom: 0.5rem;
      }

      .article-body__content img {
        border-radius: var(--app-radius-lg);
        box-shadow: var(--app-shadow-sm);
      }

      .article-body__tags {
        display: flex;
        flex-wrap: wrap;
        gap: 0.45rem;
      }

      .article-body__actions {
        border-top: 1px solid var(--app-border);
        padding-top: var(--app-spacing);
        display: flex;
        flex-wrap: wrap;
        gap: 0.75rem;
      }

      .article-body__aside {
        flex: 0 0 300px;
        display: flex;
        flex-direction: column;
        gap: var(--app-spacing);
      }

      @media (min-width: 992px) {
        .article-body__aside {
          position: sticky;
          top: 5.5rem;
        }
      }

      @media (max-width: 991px) {
        .article-body__layout {
          flex-direction: column;
        }

        .article-body__aside {
          width: 100%;
          position: static;
        }
      }

      .article-sidebar-card {
        background: var(--app-elevated);
        border-radius: var(--app-radius);
        border: 1px solid var(--app-border);
        padding: var(--app-spacing);
        box-shadow: var(--app-shadow-sm);
      }

      .article-sidebar-card + .article-sidebar-card {
        margin-top: 0;
      }

      .article-sidebar-card__title {
        font-weight: 700;
        margin-bottom: 0.75rem;
      }

      .article-related {
        display: flex;
        flex-direction: column;
        gap: 0.75rem;
      }

      .article-related__item {
        display: flex;
        flex-direction: column;
        gap: 0.35rem;
        padding: 0.85rem 1rem;
        border-radius: var(--app-radius);
        background: rgba(37, 99, 235, 0.05);
        border: 1px solid rgba(37, 99, 235, 0.12);
        transition: transform 0.2s ease, box-shadow 0.2s ease;
      }

      .article-related__item:hover {
        transform: translateY(-2px);
        box-shadow: var(--app-shadow-sm);
      }

      .article-navigation {
        background: rgba(255, 255, 255, 0.85);
        border-radius: var(--app-radius);
        border: 1px solid var(--app-border);
        padding: var(--app-spacing);
        box-shadow: var(--app-shadow-sm);
        display: flex;
        align-items: center;
        justify-content: space-between;
        gap: var(--app-spacing);
        flex-wrap: wrap;
      }

      .article-navigation__date {
        color: var(--app-text-muted);
        font-size: 0.9rem;
      }

      /* Engagement & comments */
      .engagement-card {
        background: var(--app-elevated);
        border-radius: var(--app-radius-lg);
        border: 1px solid var(--app-border);
        padding: clamp(1.5rem, 4vw, 2rem);
        box-shadow: var(--app-shadow-sm);
        display: flex;
        flex-direction: column;
        gap: var(--app-spacing);
      }

      .engagement-card__header {
        display: flex;
        align-items: center;
        gap: 0.75rem;
      }

      .engagement-card__title {
        font-weight: 700;
        margin: 0;
      }

      .engagement-card__actions {
        display: flex;
        align-items: center;
        gap: 0.75rem;
        flex-wrap: wrap;
      }

      .engagement-card__comments {
        display: flex;
        flex-direction: column;
        gap: var(--app-spacing);
      }

      .engagement-card__form textarea {
        border-radius: var(--app-radius);
        resize: vertical;
      }

      .engagement-empty {
        text-align: center;
        color: var(--app-text-muted);
        padding: 1.5rem 0;
      }

      .comment-thread {
        position: relative;
        margin-top: 0.75rem;
        margin-left: clamp(0rem, calc(var(--depth, 0) * 1rem), 3rem);
      }

      .comment-thread::before {
        content: "";
        position: absolute;
        top: 1rem;
        bottom: -0.5rem;
        left: -0.5rem;
        width: 1px;
        background: rgba(148, 163, 184, 0.3);
        opacity: calc(var(--depth, 0) > 0 ? 1 : 0);
      }

      .comment-thread__bubble {
        background: rgba(255, 255, 255, 0.95);
        border-radius: 16px;
        border: 1px solid rgba(148, 163, 184, 0.25);
        box-shadow: 0 12px 30px rgba(15, 23, 42, 0.08);
        padding: 0.9rem 1rem;
      }

      .comment-thread__header {
        display: flex;
        align-items: center;
        gap: 0.75rem;
      }

      .comment-thread__avatar {
        width: 34px;
        height: 34px;
        border-radius: 50%;
        background: linear-gradient(
          135deg,
          rgba(37, 99, 235, 0.85),
          rgba(59, 130, 246, 0.75)
        );
        color: #fff;
        font-weight: 700;
        display: inline-flex;
        align-items: center;
        justify-content: center;
        overflow: hidden;
        text-transform: uppercase;
        flex-shrink: 0;
      }

      .comment-thread__avatar img {
        width: 100%;
        height: 100%;
        object-fit: cover;
      }

      .comment-thread__author {
        font-weight: 600;
        color: #1f2937;
      }

      .comment-thread__timestamp {
        display: block;
        font-size: 0.7rem;
        color: #94a3b8;
      }

      .comment-thread__content {
        margin: 0.65rem 0;
        color: #334155;
        line-height: 1.55;
        font-size: 0.9rem;
      }

      .comment-thread__footer {
        display: inline-flex;
        align-items: center;
        gap: 0.4rem;
        flex-wrap: wrap;
      }

      .comment-thread__action {
        display: inline-flex;
        align-items: center;
        gap: 0.35rem;
        border: 1px solid rgba(148, 163, 184, 0.35);
        border-radius: 999px;
        padding: 0.25rem 0.7rem;
        font-size: 0.72rem;
        background: rgba(255, 255, 255, 0.9);
        color: #475569;
      }

      .comment-thread__action.is-liked {
        background: rgba(37, 99, 235, 0.12);
        border-color: rgba(37, 99, 235, 0.45);
        color: var(--app-primary);
      }

      .comment-thread__action.muted {
        border-style: dashed;
      }

      .comment-thread__action-count {
        font-weight: 600;
      }

      .comment-thread__children {
        display: flex;
        flex-direction: column;
        gap: 0.6rem;
        margin-left: clamp(0.6rem, calc(var(--depth, 0) * 0.3rem + 0.6rem), 1.8rem);
        margin-top: 0.5rem;
      }

      .comment-thread .reply-form {
        margin-top: 0.75rem;
      }

      @media (max-width: 576px) {
        .comment-thread {
          margin-left: clamp(0rem, calc(var(--depth, 0) * 0.7rem), 2.2rem);
        }

        .comment-thread__bubble {
          padding: 0.75rem;
          border-radius: 14px;
        }
      }
    </style>

      /* Layout helpers */
      .app-full-bleed {
        margin-left: calc(-1 * var(--app-spacing));
        margin-right: calc(-1 * var(--app-spacing));
      }

      @media (min-width: 768px) {
        .app-full-bleed {
          border-radius: var(--app-radius-lg);
        }
      }

      @media (min-width: 1200px) {
        .app-full-bleed {
          margin-left: calc(-1 * min((100vw - 1100px) / 2, var(--app-spacing)));
          margin-right: calc(-1 * min((100vw - 1100px) / 2, var(--app-spacing)));
        }
      }

      /* Feed hero */
      .feed-hero {
        background: linear-gradient(
          135deg,
          rgba(24, 119, 242, 0.95) 0%,
          rgba(59, 130, 246, 0.92) 55%,
          rgba(56, 189, 248, 0.9) 100%
        );
        color: var(--app-text-inverse);
        padding: clamp(2rem, 4vw, 3rem) clamp(1.5rem, 5vw, 3rem);
        border-radius: var(--app-radius-lg);
        box-shadow: var(--app-shadow);
        position: relative;
        overflow: hidden;
      }

      .feed-hero::after {
        content: "";
        position: absolute;
        inset: 0;
        background: radial-gradient(
          circle at 20% 20%,
          rgba(255, 255, 255, 0.18) 0%,
          transparent 55%
        );
        pointer-events: none;
      }

      .feed-hero__title {
        font-size: clamp(2.1rem, 5vw, 2.9rem);
        font-weight: 800;
        margin: 0 0 0.5rem;
        letter-spacing: -0.02em;
      }

      .feed-hero__subtitle {
        font-size: 1.1rem;
        color: rgba(255, 255, 255, 0.82);
        max-width: 620px;
        margin: 0;
      }

      .feed-hero__actions {
        display: flex;
        flex-wrap: wrap;
        gap: 0.75rem;
        margin-top: 1.5rem;
      }

      .feed-layout {
        display: flex;
        align-items: flex-start;
        gap: var(--app-spacing-lg);
      }

      .feed-main {
        flex: 1 1 0%;
        display: flex;
        flex-direction: column;
        gap: var(--app-spacing);
      }

      .feed-sidebar {
        width: min(100%, 320px);
        display: flex;
        flex-direction: column;
        gap: var(--app-spacing);
      }

      @media (min-width: 992px) {
        .feed-sidebar {
          position: sticky;
          top: 5.5rem;
        }
      }

      @media (max-width: 991px) {
        .feed-layout {
          flex-direction: column;
        }

        .feed-sidebar {
          width: 100%;
          position: static;
        }
      }

      .feed-story {
        display: flex;
        align-items: center;
        gap: var(--app-spacing);
        background: rgba(255, 255, 255, 0.95);
        border-radius: var(--app-radius);
        border: 1px solid var(--app-border);
        padding: var(--app-spacing);
        box-shadow: var(--app-shadow-sm);
      }

      .feed-story__avatar {
        width: 56px;
        height: 56px;
        border-radius: 50%;
        overflow: hidden;
        display: inline-flex;
        align-items: center;
        justify-content: center;
        background: rgba(255, 255, 255, 0.16);
        color: var(--app-text-inverse);
        font-weight: 700;
        font-size: 1.1rem;
      }

      .feed-sidebar-card {
        background: rgba(255, 255, 255, 0.95);
        border-radius: var(--app-radius);
        border: 1px solid var(--app-border);
        box-shadow: var(--app-shadow-sm);
        padding: var(--app-spacing);
      }

      .feed-sidebar-card + .feed-sidebar-card {
        margin-top: 0;
      }

      .feed-sidebar-card__title {
        font-weight: 700;
        margin-bottom: 0.75rem;
      }

      .feed-sidebar-card ul {
        list-style: none;
        margin: 0;
        padding: 0;
        display: flex;
        flex-direction: column;
        gap: 0.65rem;
      }

      .feed-sidebar-card li a {
        text-decoration: none;
        color: var(--app-text-secondary);
        font-weight: 600;
        display: inline-flex;
        align-items: center;
        gap: 0.5rem;
      }

      .feed-sidebar-card li a:hover {
        color: var(--app-primary);
      }

      /* Article detail */
      .article-hero {
        background: linear-gradient(
          135deg,
          rgba(24, 119, 242, 0.95) 0%,
          rgba(59, 130, 246, 0.92) 50%,
          rgba(37, 99, 235, 0.9) 100%
        );
        color: var(--app-text-inverse);
        padding: clamp(2rem, 4vw, 3rem) clamp(1.5rem, 5vw, 3.25rem);
        border-radius: var(--app-radius-lg);
        box-shadow: var(--app-shadow);
        margin-bottom: var(--app-spacing-lg);
        position: relative;
        overflow: hidden;
      }

      .article-hero::after {
        content: "";
        position: absolute;
        inset: 0;
        background: radial-gradient(
          circle at 30% 30%,
          rgba(255, 255, 255, 0.22),
          transparent 55%
        );
        pointer-events: none;
      }

      .article-hero__back {
        display: inline-flex;
        align-items: center;
        gap: 0.4rem;
        background: rgba(255, 255, 255, 0.15);
        color: var(--app-text-inverse);
        border-radius: 999px;
        padding: 0.35rem 0.9rem;
        font-weight: 600;
        text-decoration: none;
        backdrop-filter: blur(8px);
        margin-bottom: 1.25rem;
      }

      .article-hero__back:hover {
        background: rgba(255, 255, 255, 0.25);
      }

      .article-hero__category {
        display: inline-flex;
        align-items: center;
        gap: 0.5rem;
        border-radius: 999px;
        padding: 0.4rem 0.9rem;
        font-weight: 700;
        font-size: 0.75rem;
        letter-spacing: 0.06em;
        text-transform: uppercase;
        margin-bottom: 0.75rem;
      }

      .article-hero__category--general {
        background: rgba(255, 255, 255, 0.16);
        color: var(--app-text-inverse);
      }

      .article-hero__category--events {
        background: rgba(76, 201, 240, 0.18);
        color: #0ea5e9;
      }

      .article-hero__category--achievements {
        background: rgba(34, 197, 94, 0.2);
        color: #4ade80;
      }

      .article-hero__category--announcements {
        background: rgba(251, 191, 36, 0.2);
        color: #facc15;
      }

      .article-hero__category--alumni-spotlight {
        background: rgba(244, 114, 182, 0.2);
        color: #f472b6;
      }

      .article-hero__title {
        font-size: clamp(2rem, 4.5vw, 3.1rem);
        font-weight: 800;
        margin: 0 0 1.1rem;
        letter-spacing: -0.015em;
      }

      .article-hero__meta {
        display: flex;
        flex-wrap: wrap;
        gap: 1rem 1.5rem;
        font-size: 0.95rem;
        color: rgba(255, 255, 255, 0.82);
      }

      .article-hero__meta-item {
        display: inline-flex;
        align-items: center;
        gap: 0.5rem;
      }

      .article-body {
        display: flex;
        flex-direction: column;
        gap: var(--app-spacing-lg);
      }

      .article-body__layout {
        display: flex;
        align-items: flex-start;
        gap: var(--app-spacing-lg);
      }

      .article-body__main {
        flex: 1 1 0%;
        background: var(--app-elevated);
        border-radius: var(--app-radius-lg);
        border: 1px solid var(--app-border);
        box-shadow: var(--app-shadow-sm);
        padding: clamp(1.5rem, 4vw, 2.25rem);
        display: flex;
        flex-direction: column;
        gap: var(--app-spacing);
      }

      .article-body__lead {
        background: rgba(24, 119, 242, 0.08);
        border-left: 4px solid rgba(24, 119, 242, 0.6);
        padding: var(--app-spacing);
        border-radius: var(--app-radius);
        color: var(--app-text-secondary);
        font-size: 1.05rem;
      }

      .article-body__content {
        display: flex;
        flex-direction: column;
        gap: 1.4rem;
        font-size: 1.05rem;
        line-height: 1.75;
        color: var(--app-text-secondary);
      }

      .article-body__content h2,
      .article-body__content h3,
      .article-body__content h4 {
        color: var(--app-text-primary);
        margin-top: 1.5rem;
        margin-bottom: 0.5rem;
      }

      .article-body__content img {
        border-radius: var(--app-radius-lg);
        box-shadow: var(--app-shadow-sm);
      }

      .article-body__tags {
        display: flex;
        flex-wrap: wrap;
        gap: 0.45rem;
      }

      .article-body__actions {
        border-top: 1px solid var(--app-border);
        padding-top: var(--app-spacing);
        display: flex;
        flex-wrap: wrap;
        gap: 0.75rem;
      }

      .article-body__aside {
        flex: 0 0 300px;
        display: flex;
        flex-direction: column;
        gap: var(--app-spacing);
      }

      @media (min-width: 992px) {
        .article-body__aside {
          position: sticky;
          top: 5.5rem;
        }
      }

      @media (max-width: 991px) {
        .article-body__layout {
          flex-direction: column;
        }

        .article-body__aside {
          width: 100%;
          position: static;
        }
      }

      .article-sidebar-card {
        background: var(--app-elevated);
        border-radius: var(--app-radius);
        border: 1px solid var(--app-border);
        padding: var(--app-spacing);
        box-shadow: var(--app-shadow-sm);
      }

      .article-sidebar-card + .article-sidebar-card {
        margin-top: 0;
      }

      .article-sidebar-card__title {
        font-weight: 700;
        margin-bottom: 0.75rem;
      }

      .article-related {
        display: flex;
        flex-direction: column;
        gap: 0.75rem;
      }

      .article-related__item {
        display: flex;
        flex-direction: column;
        gap: 0.35rem;
        padding: 0.85rem 1rem;
        border-radius: var(--app-radius);
        background: rgba(37, 99, 235, 0.05);
        border: 1px solid rgba(37, 99, 235, 0.12);
        transition: transform 0.2s ease, box-shadow 0.2s ease;
      }

      .article-related__item:hover {
        transform: translateY(-2px);
        box-shadow: var(--app-shadow-sm);
      }

      .article-navigation {
        background: rgba(255, 255, 255, 0.85);
        border-radius: var(--app-radius);
        border: 1px solid var(--app-border);
        padding: var(--app-spacing);
        box-shadow: var(--app-shadow-sm);
        display: flex;
        align-items: center;
        justify-content: space-between;
        gap: var(--app-spacing);
        flex-wrap: wrap;
      }

      .article-navigation__date {
        color: var(--app-text-muted);
        font-size: 0.9rem;
      }

      /* Engagement & comments */
      .engagement-card {
        background: var(--app-elevated);
        border-radius: var(--app-radius-lg);
        border: 1px solid var(--app-border);
        padding: clamp(1.5rem, 4vw, 2rem);
        box-shadow: var(--app-shadow-sm);
        display: flex;
        flex-direction: column;
        gap: var(--app-spacing);
      }

      .engagement-card__header {
        display: flex;
        align-items: center;
        gap: 0.75rem;
      }

      .engagement-card__title {
        font-weight: 700;
        margin: 0;
      }

      .engagement-card__actions {
        display: flex;
        align-items: center;
        gap: 0.75rem;
        flex-wrap: wrap;
      }

      .engagement-card__comments {
        display: flex;
        flex-direction: column;
        gap: var(--app-spacing);
      }

      .engagement-card__form textarea {
        border-radius: var(--app-radius);
        resize: vertical;
      }

      .engagement-empty {
        text-align: center;
        color: var(--app-text-muted);
        padding: 1.5rem 0;
      }

      .comment-thread {
        position: relative;
        margin-top: 0.75rem;
        margin-left: clamp(0rem, calc(var(--depth, 0) * 1rem), 3rem);
      }

      .comment-thread::before {
        content: "";
        position: absolute;
        top: 1rem;
        bottom: -0.5rem;
        left: -0.5rem;
        width: 1px;
        background: rgba(148, 163, 184, 0.3);
        opacity: calc(var(--depth, 0) > 0 ? 1 : 0);
      }

      .comment-thread__bubble {
        background: rgba(255, 255, 255, 0.95);
        border-radius: 16px;
        border: 1px solid rgba(148, 163, 184, 0.25);
        box-shadow: 0 12px 30px rgba(15, 23, 42, 0.08);
        padding: 0.9rem 1rem;
      }

      .comment-thread__header {
        display: flex;
        align-items: center;
        gap: 0.75rem;
      }

      .comment-thread__avatar {
        width: 34px;
        height: 34px;
        border-radius: 50%;
        background: linear-gradient(
          135deg,
          rgba(37, 99, 235, 0.85),
          rgba(59, 130, 246, 0.75)
        );
        color: #fff;
        font-weight: 700;
        display: inline-flex;
        align-items: center;
        justify-content: center;
        overflow: hidden;
        text-transform: uppercase;
        flex-shrink: 0;
      }

      .comment-thread__avatar img {
        width: 100%;
        height: 100%;
        object-fit: cover;
      }

      .comment-thread__author {
        font-weight: 600;
        color: #1f2937;
      }

      .comment-thread__timestamp {
        display: block;
        font-size: 0.7rem;
        color: #94a3b8;
      }

      .comment-thread__content {
        margin: 0.65rem 0;
        color: #334155;
        line-height: 1.55;
        font-size: 0.9rem;
      }

      .comment-thread__footer {
        display: inline-flex;
        align-items: center;
        gap: 0.4rem;
        flex-wrap: wrap;
      }

      .comment-thread__action {
        display: inline-flex;
        align-items: center;
        gap: 0.35rem;
        border: 1px solid rgba(148, 163, 184, 0.35);
        border-radius: 999px;
        padding: 0.25rem 0.7rem;
        font-size: 0.72rem;
        background: rgba(255, 255, 255, 0.9);
        color: #475569;
      }

      .comment-thread__action.is-liked {
        background: rgba(37, 99, 235, 0.12);
        border-color: rgba(37, 99, 235, 0.45);
        color: var(--app-primary);
      }

      .comment-thread__action.muted {
        border-style: dashed;
      }

      .comment-thread__action-count {
        font-weight: 600;
      }

      .comment-thread__children {
        display: flex;
        flex-direction: column;
        gap: 0.6rem;
        margin-left: clamp(0.6rem, calc(var(--depth, 0) * 0.3rem + 0.6rem), 1.8rem);
        margin-top: 0.5rem;
      }

      .comment-thread .reply-form {
        margin-top: 0.75rem;
      }

      @media (max-width: 576px) {
        .comment-thread {
          margin-left: clamp(0rem, calc(var(--depth, 0) * 0.7rem), 2.2rem);
        }

        .comment-thread__bubble {
          padding: 0.75rem;
          border-radius: 14px;
        }
      }
    </style>

    {% block extra_css %}{% endblock %}
  </head>
  <body class="app-shell">
    {% with request.resolver_match.url_name as current %}
    <header class="app-header">
      <div class="app-header-inner">
        <a class="app-brand" href="{% url 'home' %}">
          <i class="fas fa-graduation-cap"></i>
          COSA
        </a>

        <div class="app-header-search d-none d-md-flex">
          <i class="fas fa-search"></i>
          <input type="search" placeholder="Search COSA" aria-label="Search" />
        </div>

        <div class="app-header-search d-none d-md-flex">
          <i class="fas fa-search"></i>
          <input type="search" placeholder="Search COSA" aria-label="Search" />
        </div>

        <div class="app-header-actions">
          {% if user.is_authenticated %} {% if user.user_type == '1' %}
          <a href="{% url 'admin_profile' %}">
            <i class="fas fa-user-cog"></i>
            <span class="app-header-label">Profile</span>
          </a>
          <a href="{% url 'user_logout' %}">
            <i class="fas fa-sign-out-alt"></i>
            <span class="app-header-label">Logout</span>
          </a>
          {% elif user.user_type == '2' %}
          <a href="{% url 'coordinator_profile' %}">
            <i class="fas fa-user-cog"></i>
            <span class="app-header-label">Profile</span>
          </a>
          <a href="{% url 'user_logout' %}">
            <i class="fas fa-sign-out-alt"></i>
            <span class="app-header-label">Logout</span>
          </a>
          {% else %}
          <!-- Alumni header profile moved to quick nav -->
          {% endif %} {% else %}
          <a href="{% url 'login_page' %}">
            <i class="fas fa-sign-in-alt"></i>
            <span class="app-header-label">Log in</span>
          </a>
          <a href="{% url 'alumni_registration' %}">
            <i class="fas fa-user-plus"></i>
            <span class="app-header-label">Join</span>
          </a>
          {% endif %}
        </div>
      </div>

      <div class="app-header-quick-nav">
        {% if user.is_authenticated %} {% if user.user_type == '1' %}
        <a
          href="{% url 'manage_coordinators' %}"
          class="app-chip {% if current == 'manage_coordinators' %}active{% endif %}"
        >
          <i class="fas fa-user-tie"></i>
          <span class="app-chip-label">Coordinators</span>
        </a>
        <a
          href="{% url 'manage_companies' %}"
          class="app-chip {% if current == 'manage_companies' %}active{% endif %}"
        >
          <i class="fas fa-building"></i>
          <span class="app-chip-label">Companies</span>
        </a>
        <a
          href="{% url 'manage_departments' %}"
          class="app-chip {% if current == 'manage_departments' %}active{% endif %}"
        >
          <i class="fas fa-layer-group"></i>
          <span class="app-chip-label">Departments</span>
        </a>
        <a
          href="{% url 'manage_degrees' %}"
          class="app-chip {% if current == 'manage_degrees' %}active{% endif %}"
        >
          <i class="fas fa-graduation-cap"></i>
          <span class="app-chip-label">Programs</span>
        </a>
        <a
          href="{% url 'system_settings' %}"
          class="app-chip {% if current == 'system_settings' %}active{% endif %}"
        >
          <i class="fas fa-sliders-h"></i>
          <span class="app-chip-label">Settings</span>
        </a>
        {% elif user.user_type == '2' %}
        <a
          href="{% url 'manage_jobs' %}"
          class="app-chip {% if current == 'manage_jobs' %}active{% endif %}"
        >
          <i class="fas fa-briefcase"></i>
          <span class="app-chip-label">Jobs</span>
        </a>
        <a
          href="{% url 'manage_news' %}"
          class="app-chip {% if current == 'manage_news' %}active{% endif %}"
        >
          <i class="fas fa-newspaper"></i>
          <span class="app-chip-label">News</span>
        </a>
        <a
          href="{% url 'manage_donations' %}"
          class="app-chip {% if current == 'manage_donations' %}active{% endif %}"
        >
          <i class="fas fa-hand-holding-heart"></i>
          <span class="app-chip-label">Donations</span>
        </a>
        <a
          href="{% url 'manage_mentorships' %}"
          class="app-chip {% if current == 'manage_mentorships' %}active{% endif %}"
        >
          <i class="fas fa-lightbulb"></i>
          <span class="app-chip-label">Mentorships</span>
        </a>
        <a
          href="{% url 'send_notification' %}"
          class="app-chip {% if current == 'send_notification' %}active{% endif %}"
        >
          <i class="fas fa-bullhorn"></i>
          <span class="app-chip-label">Alerts</span>
        </a>
        {% elif user.user_type == '3' %}
        <a
          href="{% url 'alumni_profile' %}"
          class="app-chip app-chip-profile {% if current == 'alumni_profile' %}active{% endif %}"
        >
          <span class="app-profile-avatar-wrapper">
            {% if user.profile_pic %}
            <img
              src="{{ user.profile_pic.url }}"
              alt="{{ user.get_full_name|default:'Profile' }}"
              class="app-profile-avatar"
            />
            {% else %}
            <span class="app-profile-avatar-placeholder">
              <i class="fas fa-user"></i>
            </span>
            {% endif %}
          </span>
          <span class="app-profile-name"
            >{{ user.first_name|default:user.get_short_name|default:"Profile"
            }}</span
          >
        </a>
        {% endif %} {% else %}
        <a
          href="{% url 'about_cosa' %}"
          class="app-chip {% if current == 'about_cosa' %}active{% endif %}"
          ><i class="fas fa-info-circle"></i> About</a
        >
        {% endif %}
      </div>
    </header>

    {% if messages %}
    <section class="app-messages">
      <div class="app-messages-inner">
        {% for message in messages %}
        <div
          class="alert alert-{{ message.tags }} alert-dismissible fade show"
          role="alert"
        >
          {{ message }}
          <button
            type="button"
            class="btn-close"
            data-bs-dismiss="alert"
            aria-label="Close"
          ></button>
        </div>
        {% endfor %}
      </div>
    </section>
    {% endif %}

    <main class="app-content">
      <div class="app-content-inner">{% block content %}{% endblock %}</div>
    </main>

    <footer class="app-footer">
      <div class="app-footer-inner">
        <p>
          <strong>COSA Alumni Network</strong> — keeping graduates connected
          wherever they are.
        </p>
        <p>
          <a href="{% url 'about_cosa' %}">About</a> •
          <a href="{% url 'login_page' %}">Log in</a> •
          <a href="{% url 'alumni_registration' %}">Join</a> •
          <a href="mailto:cosa@gmail.com">Support</a>
        </p>
        <p>
          &copy; {% now "Y" %} COSA Alumni Management System. Built for mobile
          first experiences.
        </p>
      </div>
    </footer>

    <nav class="app-bottom-nav">
      <div class="app-bottom-nav-inner">
        {% if user.is_authenticated %} {% if user.user_type == '1' %}
        <a
          href="{% url 'admin_home' %}"
          class="app-tab {% if current == 'admin_home' %}active{% endif %}"
        >
          <i class="fas fa-house"></i>
          Home
        </a>
        <a
          href="{% url 'manage_alumni' %}"
          class="app-tab {% if current == 'manage_alumni' %}active{% endif %}"
        >
          <i class="fas fa-user-friends"></i>
          Alumni
        </a>
        <a
          href="{% url 'system_analytics' %}"
          class="app-tab {% if current == 'system_analytics' %}active{% endif %}"
        >
          <i class="fas fa-chart-pie"></i>
          Insights
        </a>
        <a
          href="{% url 'admin_profile' %}"
          class="app-tab {% if current == 'admin_profile' %}active{% endif %}"
        >
          <i class="fas fa-user-cog"></i>
          Profile
        </a>
        {% elif user.user_type == '2' %}
        <a
          href="{% url 'coordinator_home' %}"
          class="app-tab {% if current == 'coordinator_home' %}active{% endif %}"
        >
          <i class="fas fa-house"></i>
          Home
        </a>
        <a
          href="{% url 'manage_alumni' %}"
          class="app-tab {% if current == 'manage_alumni' %}active{% endif %}"
        >
          <i class="fas fa-user-friends"></i>
          Alumni
        </a>
        <a
          href="{% url 'manage_events' %}"
          class="app-tab {% if current == 'manage_events' %}active{% endif %}"
        >
          <i class="fas fa-calendar-alt"></i>
          Events
        </a>
        <a
          href="{% url 'coordinator_messages_inbox' %}"
          class="app-tab {% if current == 'coordinator_messages_inbox' %}active{% endif %}"
        >
          <i class="fas fa-envelope"></i>
          Inbox
        </a>
        {% else %}
        <a
          href="{% url 'alumni_home' %}"
          class="app-tab {% if current == 'alumni_home' %}active{% endif %}"
        >
          <span class="app-tab-icon">
            <i class="fas fa-house"></i>
            {% with count=alumni_badges.home %}
              {% if count %}
                <span class="app-icon-badge">{{ count }}</span>
              {% endif %}
            {% endwith %}
          </span>
          Home
        </a>
        <a
          href="{% url 'messages_inbox' %}"
          class="app-tab {% if current == 'messages_inbox' %}active{% endif %}"
        >
          <span class="app-tab-icon">
            <i class="fas fa-envelope"></i>
            {% with count=alumni_badges.messages %}
              {% if count %}
                <span class="app-icon-badge">{{ count }}</span>
              {% endif %}
            {% endwith %}
          </span>
          Inbox
        </a>
        <a
          href="{% url 'notifications' %}"
          class="app-tab {% if current == 'notifications' %}active{% endif %}"
        >
          <span class="app-tab-icon">
            <i class="fas fa-bell"></i>
            {% with count=alumni_badges.alerts|default:alumni_badges.notifications %}
              {% if count %}
                <span class="app-icon-badge">{{ count }}</span>
              {% endif %}
            {% endwith %}
          </span>
          Alerts
        </a>
        <a
          href="{% url 'alumni_feedback' %}"
          class="app-tab {% if current == 'alumni_feedback' %}active{% endif %}"
        >
          <span class="app-tab-icon">
            <i class="fas fa-comment-dots"></i>
            {% with count=alumni_badges.feedback %}
              {% if count %}
                <span class="app-icon-badge">{{ count }}</span>
              {% endif %}
            {% endwith %}
          </span>
          Feedback
        </a>
        <a
          href="{% url 'alumni_profile' %}"
          class="app-tab {% if current == 'alumni_profile' %}active{% endif %}"
        >
          <span class="app-tab-icon">
            <i class="fas fa-user-circle"></i>
          </span>
          Profile
        </a>
        <a href="{% url 'user_logout' %}" class="app-tab">
          <span class="app-tab-icon">
            <i class="fas fa-sign-out-alt"></i>
          </span>
          Logout
        </a>
        {% endif %} {% else %}
        <a
          href="{% url 'about_cosa' %}"
          class="app-tab {% if current == 'about_cosa' %}active{% endif %}"
        >
          <i class="fas fa-info-circle"></i>
          About
        </a>
        <a
          href="{% url 'login_page' %}"
          class="app-tab {% if current == 'login_page' %}active{% endif %}"
        >
          <i class="fas fa-user"></i>
          Log in
        </a>
        <a
          href="{% url 'alumni_registration' %}"
          class="app-tab {% if current == 'alumni_registration' %}active{% endif %}"
        >
          <i class="fas fa-user-plus"></i>
          Join
        </a>
        {% endif %}
      </div>
    </nav>
    {% endwith %}

    <!-- Bootstrap JS -->
    <script src="https://cdn.jsdelivr.net/npm/bootstrap@5.1.3/dist/js/bootstrap.bundle.min.js"></script>
    <!-- jQuery -->
    <script src="https://code.jquery.com/jquery-3.6.0.min.js"></script>

    {% block extra_js %}{% endblock %}
  </body>
</html><|MERGE_RESOLUTION|>--- conflicted
+++ resolved
@@ -249,9 +249,6 @@
       }
 
       .app-header-quick-nav {
-<<<<<<< HEAD
-        display: none;
-=======
         display: flex;
         gap: 0.4rem;
         overflow-x: auto;
@@ -263,7 +260,6 @@
         background: var(--app-surface);
         border-bottom: 1px solid var(--app-border-light);
         box-shadow: inset 0 -1px 0 rgba(0, 0, 0, 0.04);
->>>>>>> 8ce15c2d
       }
 
       @media (min-width: 768px) {
