--- conflicted
+++ resolved
@@ -10,15 +10,7 @@
 {% block content %}
 <section class="app-section app-section--dashboard">
   <div class="app-section-inner">
-<<<<<<< HEAD
-    <div class="app-dashboard">
-      <aside class="app-dashboard__rail">{% block coordinator_rail %}{% endblock %}</aside>
-      <main class="app-dashboard__main">{% block coordinator_content %}{% endblock %}</main>
-      <aside class="app-dashboard__meta">{% block coordinator_meta %}{% endblock %}</aside>
-    </div>
-=======
     {% block coordinator_content %}{% endblock %}
->>>>>>> c019ee38
   </div>
 </section>
 {% endblock %}