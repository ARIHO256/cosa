--- conflicted
+++ resolved
@@ -1309,7 +1309,6 @@
         font-size: 0.85rem;
       }
 
-<<<<<<< HEAD
       /* Layout helpers */
       .app-full-bleed {
         margin-left: calc(-1 * var(--app-spacing));
@@ -2524,6 +2523,7 @@
   </head>
   <body class="app-shell">
     {% with request.resolver_match.url_name as current %}
+    {% block app_header %}
     <header class="app-header">
       <div class="app-header-inner">
         <a class="app-brand" href="{% url 'home' %}">
@@ -2582,62 +2582,7 @@
         </div>
       </div>
 
-=======
-    {% block extra_css %}{% endblock %}
-  </head>
-  <body class="app-shell">
-    {% with request.resolver_match.url_name as current %}
-    {% block app_header %}
-    <header class="app-header">
-      <div class="app-header-inner">
-        <a class="app-brand" href="{% url 'home' %}">
-          <i class="fas fa-graduation-cap"></i>
-          COSA
-        </a>
-
-        <div class="app-header-actions">
-          {% if user.is_authenticated %} {% if user.user_type == '1' %}
-          <a href="{% url 'admin_profile' %}">
-            <i class="fas fa-user-cog"></i>
-            <span class="app-header-label">Profile</span>
-          </a>
-          <a href="{% url 'user_logout' %}">
-            <i class="fas fa-sign-out-alt"></i>
-            <span class="app-header-label">Logout</span>
-          </a>
-          {% elif user.user_type == '2' %}
-          <a href="{% url 'coordinator_profile' %}">
-            <i class="fas fa-user-cog"></i>
-            <span class="app-header-label">Profile</span>
-          </a>
-          <a href="{% url 'user_logout' %}">
-            <i class="fas fa-sign-out-alt"></i>
-            <span class="app-header-label">Logout</span>
-          </a>
-          {% else %}
-          <a href="{% url 'alumni_profile' %}" class="app-profile-action">
-            <i class="fas fa-user"></i>
-            <span class="app-header-label">Profile</span>
-          </a>
-          <a href="{% url 'user_logout' %}">
-            <i class="fas fa-sign-out-alt"></i>
-            <span class="app-header-label">Logout</span>
-          </a>
-          {% endif %} {% else %}
-          <a href="{% url 'login_page' %}">
-            <i class="fas fa-sign-in-alt"></i>
-            <span class="app-header-label">Log in</span>
-          </a>
-          <a href="{% url 'alumni_registration' %}">
-            <i class="fas fa-user-plus"></i>
-            <span class="app-header-label">Join</span>
-          </a>
-          {% endif %}
-        </div>
-      </div>
-
       {% block app_header_quick_nav %}
->>>>>>> b4ef3428
       <div class="app-header-quick-nav">
         {% if user.is_authenticated %} {% if user.user_type == '1' %}
         <a
@@ -2690,36 +2635,6 @@
           <i class="fas fa-newspaper"></i>
           <span class="app-chip-label">News</span>
         </a>
-<<<<<<< HEAD
-=======
-        <a
-          href="{% url 'manage_donations' %}"
-          class="app-chip {% if current == 'manage_donations' %}active{% endif %}"
-        >
-          <i class="fas fa-hand-holding-heart"></i>
-          <span class="app-chip-label">Donations</span>
-        </a>
-        <a
-          href="{% url 'manage_mentorships' %}"
-          class="app-chip {% if current == 'manage_mentorships' %}active{% endif %}"
-        >
-          <i class="fas fa-lightbulb"></i>
-          <span class="app-chip-label">Mentorships</span>
-        </a>
-        <a
-          href="{% url 'send_notification' %}"
-          class="app-chip {% if current == 'send_notification' %}active{% endif %}"
-        >
-          <i class="fas fa-bullhorn"></i>
-          <span class="app-chip-label">Alerts</span>
-        </a>
-        {% else %}
-        <a
-          href="{% url 'alumni_directory' %}"
-          class="app-chip {% if current == 'alumni_directory' %}active{% endif %}"
-          ><i class="fas fa-users"></i> Members</a
-        >
->>>>>>> b4ef3428
         <a
           href="{% url 'manage_donations' %}"
           class="app-chip {% if current == 'manage_donations' %}active{% endif %}"
