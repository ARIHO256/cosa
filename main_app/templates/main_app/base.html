--- conflicted
+++ resolved
@@ -1315,13 +1315,1231 @@
         margin-right: calc(-1 * var(--app-spacing));
       }
 
-<<<<<<< HEAD
       @media (min-width: 768px) {
         .app-full-bleed {
           border-radius: var(--app-radius-lg);
         }
       }
-=======
+
+      @media (min-width: 1200px) {
+        .app-full-bleed {
+          margin-left: calc(-1 * min((100vw - 1100px) / 2, var(--app-spacing)));
+          margin-right: calc(-1 * min((100vw - 1100px) / 2, var(--app-spacing)));
+        }
+      }
+
+      /* Feed hero */
+      .feed-hero {
+        background: linear-gradient(
+          135deg,
+          rgba(24, 119, 242, 0.95) 0%,
+          rgba(59, 130, 246, 0.92) 55%,
+          rgba(56, 189, 248, 0.9) 100%
+        );
+        color: var(--app-text-inverse);
+        padding: clamp(2rem, 4vw, 3rem) clamp(1.5rem, 5vw, 3rem);
+        border-radius: var(--app-radius-lg);
+        box-shadow: var(--app-shadow);
+        position: relative;
+        overflow: hidden;
+      }
+
+      .feed-hero::after {
+        content: "";
+        position: absolute;
+        inset: 0;
+        background: radial-gradient(
+          circle at 20% 20%,
+          rgba(255, 255, 255, 0.18) 0%,
+          transparent 55%
+        );
+        pointer-events: none;
+      }
+
+      .feed-hero__title {
+        font-size: clamp(2.1rem, 5vw, 2.9rem);
+        font-weight: 800;
+        margin: 0 0 0.5rem;
+        letter-spacing: -0.02em;
+      }
+
+      .feed-hero__subtitle {
+        font-size: 1.1rem;
+        color: rgba(255, 255, 255, 0.82);
+        max-width: 620px;
+        margin: 0;
+      }
+
+      .feed-hero__actions {
+        display: flex;
+        flex-wrap: wrap;
+        gap: 0.75rem;
+        margin-top: 1.5rem;
+      }
+
+      .feed-layout {
+        display: flex;
+        align-items: flex-start;
+        gap: var(--app-spacing-lg);
+      }
+
+      .feed-main {
+        flex: 1 1 0%;
+        display: flex;
+        flex-direction: column;
+        gap: var(--app-spacing);
+      }
+
+      .feed-sidebar {
+        width: min(100%, 320px);
+        display: flex;
+        flex-direction: column;
+        gap: var(--app-spacing);
+      }
+
+      @media (min-width: 992px) {
+        .feed-sidebar {
+          position: sticky;
+          top: 5.5rem;
+        }
+      }
+
+      @media (max-width: 991px) {
+        .feed-layout {
+          flex-direction: column;
+        }
+
+        .feed-sidebar {
+          width: 100%;
+          position: static;
+        }
+      }
+
+      .feed-story {
+        display: flex;
+        align-items: center;
+        gap: var(--app-spacing);
+        background: rgba(255, 255, 255, 0.95);
+        border-radius: var(--app-radius);
+        border: 1px solid var(--app-border);
+        padding: var(--app-spacing);
+        box-shadow: var(--app-shadow-sm);
+      }
+
+      .feed-story__avatar {
+        width: 56px;
+        height: 56px;
+        border-radius: 50%;
+        overflow: hidden;
+        display: inline-flex;
+        align-items: center;
+        justify-content: center;
+        background: rgba(255, 255, 255, 0.16);
+        color: var(--app-text-inverse);
+        font-weight: 700;
+        font-size: 1.1rem;
+      }
+
+      .feed-sidebar-card {
+        background: rgba(255, 255, 255, 0.95);
+        border-radius: var(--app-radius);
+        border: 1px solid var(--app-border);
+        box-shadow: var(--app-shadow-sm);
+        padding: var(--app-spacing);
+      }
+
+      .feed-sidebar-card + .feed-sidebar-card {
+        margin-top: 0;
+      }
+
+      .feed-sidebar-card__title {
+        font-weight: 700;
+        margin-bottom: 0.75rem;
+      }
+
+      .feed-sidebar-card ul {
+        list-style: none;
+        margin: 0;
+        padding: 0;
+        display: flex;
+        flex-direction: column;
+        gap: 0.65rem;
+      }
+
+      .feed-sidebar-card li a {
+        text-decoration: none;
+        color: var(--app-text-secondary);
+        font-weight: 600;
+        display: inline-flex;
+        align-items: center;
+        gap: 0.5rem;
+      }
+
+      .feed-sidebar-card li a:hover {
+        color: var(--app-primary);
+      }
+
+      /* Article detail */
+      .article-hero {
+        background: linear-gradient(
+          135deg,
+          rgba(24, 119, 242, 0.95) 0%,
+          rgba(59, 130, 246, 0.92) 50%,
+          rgba(37, 99, 235, 0.9) 100%
+        );
+        color: var(--app-text-inverse);
+        padding: clamp(2rem, 4vw, 3rem) clamp(1.5rem, 5vw, 3.25rem);
+        border-radius: var(--app-radius-lg);
+        box-shadow: var(--app-shadow);
+        margin-bottom: var(--app-spacing-lg);
+        position: relative;
+        overflow: hidden;
+      }
+
+      .article-hero::after {
+        content: "";
+        position: absolute;
+        inset: 0;
+        background: radial-gradient(
+          circle at 30% 30%,
+          rgba(255, 255, 255, 0.22),
+          transparent 55%
+        );
+        pointer-events: none;
+      }
+
+      .article-hero__back {
+        display: inline-flex;
+        align-items: center;
+        gap: 0.4rem;
+        background: rgba(255, 255, 255, 0.15);
+        color: var(--app-text-inverse);
+        border-radius: 999px;
+        padding: 0.35rem 0.9rem;
+        font-weight: 600;
+        text-decoration: none;
+        backdrop-filter: blur(8px);
+        margin-bottom: 1.25rem;
+      }
+
+      .article-hero__back:hover {
+        background: rgba(255, 255, 255, 0.25);
+      }
+
+      .article-hero__category {
+        display: inline-flex;
+        align-items: center;
+        gap: 0.5rem;
+        border-radius: 999px;
+        padding: 0.4rem 0.9rem;
+        font-weight: 700;
+        font-size: 0.75rem;
+        letter-spacing: 0.06em;
+        text-transform: uppercase;
+        margin-bottom: 0.75rem;
+      }
+
+      .article-hero__category--general {
+        background: rgba(255, 255, 255, 0.16);
+        color: var(--app-text-inverse);
+      }
+
+      .article-hero__category--events {
+        background: rgba(76, 201, 240, 0.18);
+        color: #0ea5e9;
+      }
+
+      .article-hero__category--achievements {
+        background: rgba(34, 197, 94, 0.2);
+        color: #4ade80;
+      }
+
+      .article-hero__category--announcements {
+        background: rgba(251, 191, 36, 0.2);
+        color: #facc15;
+      }
+
+      .article-hero__category--alumni-spotlight {
+        background: rgba(244, 114, 182, 0.2);
+        color: #f472b6;
+      }
+
+      .article-hero__title {
+        font-size: clamp(2rem, 4.5vw, 3.1rem);
+        font-weight: 800;
+        margin: 0 0 1.1rem;
+        letter-spacing: -0.015em;
+      }
+
+      .article-hero__meta {
+        display: flex;
+        flex-wrap: wrap;
+        gap: 1rem 1.5rem;
+        font-size: 0.95rem;
+        color: rgba(255, 255, 255, 0.82);
+      }
+
+      .article-hero__meta-item {
+        display: inline-flex;
+        align-items: center;
+        gap: 0.5rem;
+      }
+
+      .article-body {
+        display: flex;
+        flex-direction: column;
+        gap: var(--app-spacing-lg);
+      }
+
+      .article-body__layout {
+        display: flex;
+        align-items: flex-start;
+        gap: var(--app-spacing-lg);
+      }
+
+      .article-body__main {
+        flex: 1 1 0%;
+        background: var(--app-elevated);
+        border-radius: var(--app-radius-lg);
+        border: 1px solid var(--app-border);
+        box-shadow: var(--app-shadow-sm);
+        padding: clamp(1.5rem, 4vw, 2.25rem);
+        display: flex;
+        flex-direction: column;
+        gap: var(--app-spacing);
+      }
+
+      .article-body__lead {
+        background: rgba(24, 119, 242, 0.08);
+        border-left: 4px solid rgba(24, 119, 242, 0.6);
+        padding: var(--app-spacing);
+        border-radius: var(--app-radius);
+        color: var(--app-text-secondary);
+        font-size: 1.05rem;
+      }
+
+      .article-body__content {
+        display: flex;
+        flex-direction: column;
+        gap: 1.4rem;
+        font-size: 1.05rem;
+        line-height: 1.75;
+        color: var(--app-text-secondary);
+      }
+
+      .article-body__content h2,
+      .article-body__content h3,
+      .article-body__content h4 {
+        color: var(--app-text-primary);
+        margin-top: 1.5rem;
+        margin-bottom: 0.5rem;
+      }
+
+      .article-body__content img {
+        border-radius: var(--app-radius-lg);
+        box-shadow: var(--app-shadow-sm);
+      }
+
+      .article-body__tags {
+        display: flex;
+        flex-wrap: wrap;
+        gap: 0.45rem;
+      }
+
+      .article-body__actions {
+        border-top: 1px solid var(--app-border);
+        padding-top: var(--app-spacing);
+        display: flex;
+        flex-wrap: wrap;
+        gap: 0.75rem;
+      }
+
+      .article-body__aside {
+        flex: 0 0 300px;
+        display: flex;
+        flex-direction: column;
+        gap: var(--app-spacing);
+      }
+
+      @media (min-width: 992px) {
+        .article-body__aside {
+          position: sticky;
+          top: 5.5rem;
+        }
+      }
+
+      @media (max-width: 991px) {
+        .article-body__layout {
+          flex-direction: column;
+        }
+
+        .article-body__aside {
+          width: 100%;
+          position: static;
+        }
+      }
+
+      .article-sidebar-card {
+        background: var(--app-elevated);
+        border-radius: var(--app-radius);
+        border: 1px solid var(--app-border);
+        padding: var(--app-spacing);
+        box-shadow: var(--app-shadow-sm);
+      }
+
+      .article-sidebar-card + .article-sidebar-card {
+        margin-top: 0;
+      }
+
+      .article-sidebar-card__title {
+        font-weight: 700;
+        margin-bottom: 0.75rem;
+      }
+
+      .article-related {
+        display: flex;
+        flex-direction: column;
+        gap: 0.75rem;
+      }
+
+      .article-related__item {
+        display: flex;
+        flex-direction: column;
+        gap: 0.35rem;
+        padding: 0.85rem 1rem;
+        border-radius: var(--app-radius);
+        background: rgba(37, 99, 235, 0.05);
+        border: 1px solid rgba(37, 99, 235, 0.12);
+        transition: transform 0.2s ease, box-shadow 0.2s ease;
+      }
+
+      .article-related__item:hover {
+        transform: translateY(-2px);
+        box-shadow: var(--app-shadow-sm);
+      }
+
+      .article-navigation {
+        background: rgba(255, 255, 255, 0.85);
+        border-radius: var(--app-radius);
+        border: 1px solid var(--app-border);
+        padding: var(--app-spacing);
+        box-shadow: var(--app-shadow-sm);
+        display: flex;
+        align-items: center;
+        justify-content: space-between;
+        gap: var(--app-spacing);
+        flex-wrap: wrap;
+      }
+
+      .article-navigation__date {
+        color: var(--app-text-muted);
+        font-size: 0.9rem;
+      }
+
+      /* Engagement & comments */
+      .engagement-card {
+        background: var(--app-elevated);
+        border-radius: var(--app-radius-lg);
+        border: 1px solid var(--app-border);
+        padding: clamp(1.5rem, 4vw, 2rem);
+        box-shadow: var(--app-shadow-sm);
+        display: flex;
+        flex-direction: column;
+        gap: var(--app-spacing);
+      }
+
+      .engagement-card__header {
+        display: flex;
+        align-items: center;
+        gap: 0.75rem;
+      }
+
+      .engagement-card__title {
+        font-weight: 700;
+        margin: 0;
+      }
+
+      .engagement-card__actions {
+        display: flex;
+        align-items: center;
+        gap: 0.75rem;
+        flex-wrap: wrap;
+      }
+
+      .engagement-card__comments {
+        display: flex;
+        flex-direction: column;
+        gap: var(--app-spacing);
+      }
+
+      .engagement-card__form textarea {
+        border-radius: var(--app-radius);
+        resize: vertical;
+      }
+
+      .engagement-empty {
+        text-align: center;
+        color: var(--app-text-muted);
+        padding: 1.5rem 0;
+      }
+
+      .comment-thread {
+        position: relative;
+        margin-top: 0.75rem;
+        margin-left: clamp(0rem, calc(var(--depth, 0) * 1rem), 3rem);
+      }
+
+      .comment-thread::before {
+        content: "";
+        position: absolute;
+        top: 1rem;
+        bottom: -0.5rem;
+        left: -0.5rem;
+        width: 1px;
+        background: rgba(148, 163, 184, 0.3);
+        opacity: calc(var(--depth, 0) > 0 ? 1 : 0);
+      }
+
+      .comment-thread__bubble {
+        background: rgba(255, 255, 255, 0.95);
+        border-radius: 16px;
+        border: 1px solid rgba(148, 163, 184, 0.25);
+        box-shadow: 0 12px 30px rgba(15, 23, 42, 0.08);
+        padding: 0.9rem 1rem;
+      }
+
+      .comment-thread__header {
+        display: flex;
+        align-items: center;
+        gap: 0.75rem;
+      }
+
+      .comment-thread__avatar {
+        width: 34px;
+        height: 34px;
+        border-radius: 50%;
+        background: linear-gradient(
+          135deg,
+          rgba(37, 99, 235, 0.85),
+          rgba(59, 130, 246, 0.75)
+        );
+        color: #fff;
+        font-weight: 700;
+        display: inline-flex;
+        align-items: center;
+        justify-content: center;
+        overflow: hidden;
+        text-transform: uppercase;
+        flex-shrink: 0;
+      }
+
+      .comment-thread__avatar img {
+        width: 100%;
+        height: 100%;
+        object-fit: cover;
+      }
+
+      .comment-thread__author {
+        font-weight: 600;
+        color: #1f2937;
+      }
+
+      .comment-thread__timestamp {
+        display: block;
+        font-size: 0.7rem;
+        color: #94a3b8;
+      }
+
+      .comment-thread__content {
+        margin: 0.65rem 0;
+        color: #334155;
+        line-height: 1.55;
+        font-size: 0.9rem;
+      }
+
+      .comment-thread__footer {
+        display: inline-flex;
+        align-items: center;
+        gap: 0.4rem;
+        flex-wrap: wrap;
+      }
+
+      .comment-thread__action {
+        display: inline-flex;
+        align-items: center;
+        gap: 0.35rem;
+        border: 1px solid rgba(148, 163, 184, 0.35);
+        border-radius: 999px;
+        padding: 0.25rem 0.7rem;
+        font-size: 0.72rem;
+        background: rgba(255, 255, 255, 0.9);
+        color: #475569;
+      }
+
+      .comment-thread__action.is-liked {
+        background: rgba(37, 99, 235, 0.12);
+        border-color: rgba(37, 99, 235, 0.45);
+        color: var(--app-primary);
+      }
+
+      .comment-thread__action.muted {
+        border-style: dashed;
+      }
+
+      .comment-thread__action-count {
+        font-weight: 600;
+      }
+
+      .comment-thread__children {
+        display: flex;
+        flex-direction: column;
+        gap: 0.6rem;
+        margin-left: clamp(0.6rem, calc(var(--depth, 0) * 0.3rem + 0.6rem), 1.8rem);
+        margin-top: 0.5rem;
+      }
+
+      .comment-thread .reply-form {
+        margin-top: 0.75rem;
+      }
+
+      @media (max-width: 576px) {
+        .comment-thread {
+          margin-left: clamp(0rem, calc(var(--depth, 0) * 0.7rem), 2.2rem);
+        }
+
+        .comment-thread__bubble {
+          padding: 0.75rem;
+          border-radius: 14px;
+        }
+      }
+    </style>
+
+      /* Layout helpers */
+      .app-full-bleed {
+        margin-left: calc(-1 * var(--app-spacing));
+        margin-right: calc(-1 * var(--app-spacing));
+      }
+
+      @media (min-width: 768px) {
+        .app-full-bleed {
+          border-radius: var(--app-radius-lg);
+        }
+      }
+
+      @media (min-width: 1200px) {
+        .app-full-bleed {
+          margin-left: calc(-1 * min((100vw - 1100px) / 2, var(--app-spacing)));
+          margin-right: calc(-1 * min((100vw - 1100px) / 2, var(--app-spacing)));
+        }
+      }
+
+      /* Feed hero */
+      .feed-hero {
+        background: linear-gradient(
+          135deg,
+          rgba(24, 119, 242, 0.95) 0%,
+          rgba(59, 130, 246, 0.92) 55%,
+          rgba(56, 189, 248, 0.9) 100%
+        );
+        color: var(--app-text-inverse);
+        padding: clamp(2rem, 4vw, 3rem) clamp(1.5rem, 5vw, 3rem);
+        border-radius: var(--app-radius-lg);
+        box-shadow: var(--app-shadow);
+        position: relative;
+        overflow: hidden;
+      }
+
+      .feed-hero::after {
+        content: "";
+        position: absolute;
+        inset: 0;
+        background: radial-gradient(
+          circle at 20% 20%,
+          rgba(255, 255, 255, 0.18) 0%,
+          transparent 55%
+        );
+        pointer-events: none;
+      }
+
+      .feed-hero__title {
+        font-size: clamp(2.1rem, 5vw, 2.9rem);
+        font-weight: 800;
+        margin: 0 0 0.5rem;
+        letter-spacing: -0.02em;
+      }
+
+      .feed-hero__subtitle {
+        font-size: 1.1rem;
+        color: rgba(255, 255, 255, 0.82);
+        max-width: 620px;
+        margin: 0;
+      }
+
+      .feed-hero__actions {
+        display: flex;
+        flex-wrap: wrap;
+        gap: 0.75rem;
+        margin-top: 1.5rem;
+      }
+
+      .feed-layout {
+        display: flex;
+        align-items: flex-start;
+        gap: var(--app-spacing-lg);
+      }
+
+      .feed-main {
+        flex: 1 1 0%;
+        display: flex;
+        flex-direction: column;
+        gap: var(--app-spacing);
+      }
+
+      .feed-sidebar {
+        width: min(100%, 320px);
+        display: flex;
+        flex-direction: column;
+        gap: var(--app-spacing);
+      }
+
+      @media (min-width: 992px) {
+        .feed-sidebar {
+          position: sticky;
+          top: 5.5rem;
+        }
+      }
+
+      @media (max-width: 991px) {
+        .feed-layout {
+          flex-direction: column;
+        }
+
+        .feed-sidebar {
+          width: 100%;
+          position: static;
+        }
+      }
+
+      .feed-story {
+        display: flex;
+        align-items: center;
+        gap: var(--app-spacing);
+        background: rgba(255, 255, 255, 0.95);
+        border-radius: var(--app-radius);
+        border: 1px solid var(--app-border);
+        padding: var(--app-spacing);
+        box-shadow: var(--app-shadow-sm);
+      }
+
+      .feed-story__avatar {
+        width: 56px;
+        height: 56px;
+        border-radius: 50%;
+        overflow: hidden;
+        display: inline-flex;
+        align-items: center;
+        justify-content: center;
+        background: rgba(255, 255, 255, 0.16);
+        color: var(--app-text-inverse);
+        font-weight: 700;
+        font-size: 1.1rem;
+      }
+
+      .feed-sidebar-card {
+        background: rgba(255, 255, 255, 0.95);
+        border-radius: var(--app-radius);
+        border: 1px solid var(--app-border);
+        box-shadow: var(--app-shadow-sm);
+        padding: var(--app-spacing);
+      }
+
+      .feed-sidebar-card + .feed-sidebar-card {
+        margin-top: 0;
+      }
+
+      .feed-sidebar-card__title {
+        font-weight: 700;
+        margin-bottom: 0.75rem;
+      }
+
+      .feed-sidebar-card ul {
+        list-style: none;
+        margin: 0;
+        padding: 0;
+        display: flex;
+        flex-direction: column;
+        gap: 0.65rem;
+      }
+
+      .feed-sidebar-card li a {
+        text-decoration: none;
+        color: var(--app-text-secondary);
+        font-weight: 600;
+        display: inline-flex;
+        align-items: center;
+        gap: 0.5rem;
+      }
+
+      .feed-sidebar-card li a:hover {
+        color: var(--app-primary);
+      }
+
+      /* Article detail */
+      .article-hero {
+        background: linear-gradient(
+          135deg,
+          rgba(24, 119, 242, 0.95) 0%,
+          rgba(59, 130, 246, 0.92) 50%,
+          rgba(37, 99, 235, 0.9) 100%
+        );
+        color: var(--app-text-inverse);
+        padding: clamp(2rem, 4vw, 3rem) clamp(1.5rem, 5vw, 3.25rem);
+        border-radius: var(--app-radius-lg);
+        box-shadow: var(--app-shadow);
+        margin-bottom: var(--app-spacing-lg);
+        position: relative;
+        overflow: hidden;
+      }
+
+      .article-hero::after {
+        content: "";
+        position: absolute;
+        inset: 0;
+        background: radial-gradient(
+          circle at 30% 30%,
+          rgba(255, 255, 255, 0.22),
+          transparent 55%
+        );
+        pointer-events: none;
+      }
+
+      .article-hero__back {
+        display: inline-flex;
+        align-items: center;
+        gap: 0.4rem;
+        background: rgba(255, 255, 255, 0.15);
+        color: var(--app-text-inverse);
+        border-radius: 999px;
+        padding: 0.35rem 0.9rem;
+        font-weight: 600;
+        text-decoration: none;
+        backdrop-filter: blur(8px);
+        margin-bottom: 1.25rem;
+      }
+
+      .article-hero__back:hover {
+        background: rgba(255, 255, 255, 0.25);
+      }
+
+      .article-hero__category {
+        display: inline-flex;
+        align-items: center;
+        gap: 0.5rem;
+        border-radius: 999px;
+        padding: 0.4rem 0.9rem;
+        font-weight: 700;
+        font-size: 0.75rem;
+        letter-spacing: 0.06em;
+        text-transform: uppercase;
+        margin-bottom: 0.75rem;
+      }
+
+      .article-hero__category--general {
+        background: rgba(255, 255, 255, 0.16);
+        color: var(--app-text-inverse);
+      }
+
+      .article-hero__category--events {
+        background: rgba(76, 201, 240, 0.18);
+        color: #0ea5e9;
+      }
+
+      .article-hero__category--achievements {
+        background: rgba(34, 197, 94, 0.2);
+        color: #4ade80;
+      }
+
+      .article-hero__category--announcements {
+        background: rgba(251, 191, 36, 0.2);
+        color: #facc15;
+      }
+
+      .article-hero__category--alumni-spotlight {
+        background: rgba(244, 114, 182, 0.2);
+        color: #f472b6;
+      }
+
+      .article-hero__title {
+        font-size: clamp(2rem, 4.5vw, 3.1rem);
+        font-weight: 800;
+        margin: 0 0 1.1rem;
+        letter-spacing: -0.015em;
+      }
+
+      .article-hero__meta {
+        display: flex;
+        flex-wrap: wrap;
+        gap: 1rem 1.5rem;
+        font-size: 0.95rem;
+        color: rgba(255, 255, 255, 0.82);
+      }
+
+      .article-hero__meta-item {
+        display: inline-flex;
+        align-items: center;
+        gap: 0.5rem;
+      }
+
+      .article-body {
+        display: flex;
+        flex-direction: column;
+        gap: var(--app-spacing-lg);
+      }
+
+      .article-body__layout {
+        display: flex;
+        align-items: flex-start;
+        gap: var(--app-spacing-lg);
+      }
+
+      .article-body__main {
+        flex: 1 1 0%;
+        background: var(--app-elevated);
+        border-radius: var(--app-radius-lg);
+        border: 1px solid var(--app-border);
+        box-shadow: var(--app-shadow-sm);
+        padding: clamp(1.5rem, 4vw, 2.25rem);
+        display: flex;
+        flex-direction: column;
+        gap: var(--app-spacing);
+      }
+
+      .article-body__lead {
+        background: rgba(24, 119, 242, 0.08);
+        border-left: 4px solid rgba(24, 119, 242, 0.6);
+        padding: var(--app-spacing);
+        border-radius: var(--app-radius);
+        color: var(--app-text-secondary);
+        font-size: 1.05rem;
+      }
+
+      .article-body__content {
+        display: flex;
+        flex-direction: column;
+        gap: 1.4rem;
+        font-size: 1.05rem;
+        line-height: 1.75;
+        color: var(--app-text-secondary);
+      }
+
+      .article-body__content h2,
+      .article-body__content h3,
+      .article-body__content h4 {
+        color: var(--app-text-primary);
+        margin-top: 1.5rem;
+        margin-bottom: 0.5rem;
+      }
+
+      .article-body__content img {
+        border-radius: var(--app-radius-lg);
+        box-shadow: var(--app-shadow-sm);
+      }
+
+      .article-body__tags {
+        display: flex;
+        flex-wrap: wrap;
+        gap: 0.45rem;
+      }
+
+      .article-body__actions {
+        border-top: 1px solid var(--app-border);
+        padding-top: var(--app-spacing);
+        display: flex;
+        flex-wrap: wrap;
+        gap: 0.75rem;
+      }
+
+      .article-body__aside {
+        flex: 0 0 300px;
+        display: flex;
+        flex-direction: column;
+        gap: var(--app-spacing);
+      }
+
+      @media (min-width: 992px) {
+        .article-body__aside {
+          position: sticky;
+          top: 5.5rem;
+        }
+      }
+
+      @media (max-width: 991px) {
+        .article-body__layout {
+          flex-direction: column;
+        }
+
+        .article-body__aside {
+          width: 100%;
+          position: static;
+        }
+      }
+
+      .article-sidebar-card {
+        background: var(--app-elevated);
+        border-radius: var(--app-radius);
+        border: 1px solid var(--app-border);
+        padding: var(--app-spacing);
+        box-shadow: var(--app-shadow-sm);
+      }
+
+      .article-sidebar-card + .article-sidebar-card {
+        margin-top: 0;
+      }
+
+      .article-sidebar-card__title {
+        font-weight: 700;
+        margin-bottom: 0.75rem;
+      }
+
+      .article-related {
+        display: flex;
+        flex-direction: column;
+        gap: 0.75rem;
+      }
+
+      .article-related__item {
+        display: flex;
+        flex-direction: column;
+        gap: 0.35rem;
+        padding: 0.85rem 1rem;
+        border-radius: var(--app-radius);
+        background: rgba(37, 99, 235, 0.05);
+        border: 1px solid rgba(37, 99, 235, 0.12);
+        transition: transform 0.2s ease, box-shadow 0.2s ease;
+      }
+
+      .article-related__item:hover {
+        transform: translateY(-2px);
+        box-shadow: var(--app-shadow-sm);
+      }
+
+      .article-navigation {
+        background: rgba(255, 255, 255, 0.85);
+        border-radius: var(--app-radius);
+        border: 1px solid var(--app-border);
+        padding: var(--app-spacing);
+        box-shadow: var(--app-shadow-sm);
+        display: flex;
+        align-items: center;
+        justify-content: space-between;
+        gap: var(--app-spacing);
+        flex-wrap: wrap;
+      }
+
+      .article-navigation__date {
+        color: var(--app-text-muted);
+        font-size: 0.9rem;
+      }
+
+      /* Engagement & comments */
+      .engagement-card {
+        background: var(--app-elevated);
+        border-radius: var(--app-radius-lg);
+        border: 1px solid var(--app-border);
+        padding: clamp(1.5rem, 4vw, 2rem);
+        box-shadow: var(--app-shadow-sm);
+        display: flex;
+        flex-direction: column;
+        gap: var(--app-spacing);
+      }
+
+      .engagement-card__header {
+        display: flex;
+        align-items: center;
+        gap: 0.75rem;
+      }
+
+      .engagement-card__title {
+        font-weight: 700;
+        margin: 0;
+      }
+
+      .engagement-card__actions {
+        display: flex;
+        align-items: center;
+        gap: 0.75rem;
+        flex-wrap: wrap;
+      }
+
+      .engagement-card__comments {
+        display: flex;
+        flex-direction: column;
+        gap: var(--app-spacing);
+      }
+
+      .engagement-card__form textarea {
+        border-radius: var(--app-radius);
+        resize: vertical;
+      }
+
+      .engagement-empty {
+        text-align: center;
+        color: var(--app-text-muted);
+        padding: 1.5rem 0;
+      }
+
+      .comment-thread {
+        position: relative;
+        margin-top: 0.75rem;
+        margin-left: clamp(0rem, calc(var(--depth, 0) * 1rem), 3rem);
+      }
+
+      .comment-thread::before {
+        content: "";
+        position: absolute;
+        top: 1rem;
+        bottom: -0.5rem;
+        left: -0.5rem;
+        width: 1px;
+        background: rgba(148, 163, 184, 0.3);
+        opacity: calc(var(--depth, 0) > 0 ? 1 : 0);
+      }
+
+      .comment-thread__bubble {
+        background: rgba(255, 255, 255, 0.95);
+        border-radius: 16px;
+        border: 1px solid rgba(148, 163, 184, 0.25);
+        box-shadow: 0 12px 30px rgba(15, 23, 42, 0.08);
+        padding: 0.9rem 1rem;
+      }
+
+      .comment-thread__header {
+        display: flex;
+        align-items: center;
+        gap: 0.75rem;
+      }
+
+      .comment-thread__avatar {
+        width: 34px;
+        height: 34px;
+        border-radius: 50%;
+        background: linear-gradient(
+          135deg,
+          rgba(37, 99, 235, 0.85),
+          rgba(59, 130, 246, 0.75)
+        );
+        color: #fff;
+        font-weight: 700;
+        display: inline-flex;
+        align-items: center;
+        justify-content: center;
+        overflow: hidden;
+        text-transform: uppercase;
+        flex-shrink: 0;
+      }
+
+      .comment-thread__avatar img {
+        width: 100%;
+        height: 100%;
+        object-fit: cover;
+      }
+
+      .comment-thread__author {
+        font-weight: 600;
+        color: #1f2937;
+      }
+
+      .comment-thread__timestamp {
+        display: block;
+        font-size: 0.7rem;
+        color: #94a3b8;
+      }
+
+      .comment-thread__content {
+        margin: 0.65rem 0;
+        color: #334155;
+        line-height: 1.55;
+        font-size: 0.9rem;
+      }
+
+      .comment-thread__footer {
+        display: inline-flex;
+        align-items: center;
+        gap: 0.4rem;
+        flex-wrap: wrap;
+      }
+
+      .comment-thread__action {
+        display: inline-flex;
+        align-items: center;
+        gap: 0.35rem;
+        border: 1px solid rgba(148, 163, 184, 0.35);
+        border-radius: 999px;
+        padding: 0.25rem 0.7rem;
+        font-size: 0.72rem;
+        background: rgba(255, 255, 255, 0.9);
+        color: #475569;
+      }
+
+      .comment-thread__action.is-liked {
+        background: rgba(37, 99, 235, 0.12);
+        border-color: rgba(37, 99, 235, 0.45);
+        color: var(--app-primary);
+      }
+
+      .comment-thread__action.muted {
+        border-style: dashed;
+      }
+
+      .comment-thread__action-count {
+        font-weight: 600;
+      }
+
+      .comment-thread__children {
+        display: flex;
+        flex-direction: column;
+        gap: 0.6rem;
+        margin-left: clamp(0.6rem, calc(var(--depth, 0) * 0.3rem + 0.6rem), 1.8rem);
+        margin-top: 0.5rem;
+      }
+
+      .comment-thread .reply-form {
+        margin-top: 0.75rem;
+      }
+
+      @media (max-width: 576px) {
+        .comment-thread {
+          margin-left: clamp(0rem, calc(var(--depth, 0) * 0.7rem), 2.2rem);
+        }
+
+        .comment-thread__bubble {
+          padding: 0.75rem;
+          border-radius: 14px;
+        }
+      }
+    </style>
+
+    {% block extra_css %}{% endblock %}
+  </head>
+  <body class="app-shell">
+    {% with request.resolver_match.url_name as current %}
+    <header class="app-header">
+      <div class="app-header-inner">
+        <a class="app-brand" href="{% url 'home' %}">
+          <i class="fas fa-graduation-cap"></i>
+          COSA
+        </a>
+
+        <div class="app-header-search d-none d-md-flex">
+          <i class="fas fa-search"></i>
+          <input type="search" placeholder="Search COSA" aria-label="Search" />
+        </div>
+
+        <div class="app-header-search d-none d-md-flex">
+          <i class="fas fa-search"></i>
+          <input type="search" placeholder="Search COSA" aria-label="Search" />
+        </div>
+
         <div class="app-header-actions">
           {% if user.is_authenticated %} {% if user.user_type == '1' %}
           <a href="{% url 'admin_profile' %}">
@@ -1350,1260 +2568,6 @@
             <i class="fas fa-sign-out-alt"></i>
             <span class="app-header-label">Logout</span>
           </a>
-          {% endif %} {% else %}
-          <a href="{% url 'login_page' %}">
-            <i class="fas fa-sign-in-alt"></i>
-            <span class="app-header-label">Log in</span>
-          </a>
-          <a href="{% url 'alumni_registration' %}">
-            <i class="fas fa-user-plus"></i>
-            <span class="app-header-label">Join</span>
-          </a>
-          {% endif %}
-        </div>
-      </div>
->>>>>>> ecff1c3c
-
-      @media (min-width: 1200px) {
-        .app-full-bleed {
-          margin-left: calc(-1 * min((100vw - 1100px) / 2, var(--app-spacing)));
-          margin-right: calc(-1 * min((100vw - 1100px) / 2, var(--app-spacing)));
-        }
-      }
-
-      /* Feed hero */
-      .feed-hero {
-        background: linear-gradient(
-          135deg,
-          rgba(24, 119, 242, 0.95) 0%,
-          rgba(59, 130, 246, 0.92) 55%,
-          rgba(56, 189, 248, 0.9) 100%
-        );
-        color: var(--app-text-inverse);
-        padding: clamp(2rem, 4vw, 3rem) clamp(1.5rem, 5vw, 3rem);
-        border-radius: var(--app-radius-lg);
-        box-shadow: var(--app-shadow);
-        position: relative;
-        overflow: hidden;
-      }
-
-      .feed-hero::after {
-        content: "";
-        position: absolute;
-        inset: 0;
-        background: radial-gradient(
-          circle at 20% 20%,
-          rgba(255, 255, 255, 0.18) 0%,
-          transparent 55%
-        );
-        pointer-events: none;
-      }
-
-      .feed-hero__title {
-        font-size: clamp(2.1rem, 5vw, 2.9rem);
-        font-weight: 800;
-        margin: 0 0 0.5rem;
-        letter-spacing: -0.02em;
-      }
-
-      .feed-hero__subtitle {
-        font-size: 1.1rem;
-        color: rgba(255, 255, 255, 0.82);
-        max-width: 620px;
-        margin: 0;
-      }
-
-      .feed-hero__actions {
-        display: flex;
-        flex-wrap: wrap;
-        gap: 0.75rem;
-        margin-top: 1.5rem;
-      }
-
-      .feed-layout {
-        display: flex;
-        align-items: flex-start;
-        gap: var(--app-spacing-lg);
-      }
-
-      .feed-main {
-        flex: 1 1 0%;
-        display: flex;
-        flex-direction: column;
-        gap: var(--app-spacing);
-      }
-
-      .feed-sidebar {
-        width: min(100%, 320px);
-        display: flex;
-        flex-direction: column;
-        gap: var(--app-spacing);
-      }
-
-      @media (min-width: 992px) {
-        .feed-sidebar {
-          position: sticky;
-          top: 5.5rem;
-        }
-      }
-
-      @media (max-width: 991px) {
-        .feed-layout {
-          flex-direction: column;
-        }
-
-        .feed-sidebar {
-          width: 100%;
-          position: static;
-        }
-      }
-
-      .feed-story {
-        display: flex;
-        align-items: center;
-        gap: var(--app-spacing);
-        background: rgba(255, 255, 255, 0.95);
-        border-radius: var(--app-radius);
-        border: 1px solid var(--app-border);
-        padding: var(--app-spacing);
-        box-shadow: var(--app-shadow-sm);
-      }
-
-      .feed-story__avatar {
-        width: 56px;
-        height: 56px;
-        border-radius: 50%;
-        overflow: hidden;
-        display: inline-flex;
-        align-items: center;
-        justify-content: center;
-        background: rgba(255, 255, 255, 0.16);
-        color: var(--app-text-inverse);
-        font-weight: 700;
-        font-size: 1.1rem;
-      }
-
-      .feed-sidebar-card {
-        background: rgba(255, 255, 255, 0.95);
-        border-radius: var(--app-radius);
-        border: 1px solid var(--app-border);
-        box-shadow: var(--app-shadow-sm);
-        padding: var(--app-spacing);
-      }
-
-      .feed-sidebar-card + .feed-sidebar-card {
-        margin-top: 0;
-      }
-
-      .feed-sidebar-card__title {
-        font-weight: 700;
-        margin-bottom: 0.75rem;
-      }
-
-      .feed-sidebar-card ul {
-        list-style: none;
-        margin: 0;
-        padding: 0;
-        display: flex;
-        flex-direction: column;
-        gap: 0.65rem;
-      }
-
-      .feed-sidebar-card li a {
-        text-decoration: none;
-        color: var(--app-text-secondary);
-        font-weight: 600;
-        display: inline-flex;
-        align-items: center;
-        gap: 0.5rem;
-      }
-
-      .feed-sidebar-card li a:hover {
-        color: var(--app-primary);
-      }
-
-      /* Article detail */
-      .article-hero {
-        background: linear-gradient(
-          135deg,
-          rgba(24, 119, 242, 0.95) 0%,
-          rgba(59, 130, 246, 0.92) 50%,
-          rgba(37, 99, 235, 0.9) 100%
-        );
-        color: var(--app-text-inverse);
-        padding: clamp(2rem, 4vw, 3rem) clamp(1.5rem, 5vw, 3.25rem);
-        border-radius: var(--app-radius-lg);
-        box-shadow: var(--app-shadow);
-        margin-bottom: var(--app-spacing-lg);
-        position: relative;
-        overflow: hidden;
-      }
-
-      .article-hero::after {
-        content: "";
-        position: absolute;
-        inset: 0;
-        background: radial-gradient(
-          circle at 30% 30%,
-          rgba(255, 255, 255, 0.22),
-          transparent 55%
-        );
-        pointer-events: none;
-      }
-
-      .article-hero__back {
-        display: inline-flex;
-        align-items: center;
-        gap: 0.4rem;
-        background: rgba(255, 255, 255, 0.15);
-        color: var(--app-text-inverse);
-        border-radius: 999px;
-        padding: 0.35rem 0.9rem;
-        font-weight: 600;
-        text-decoration: none;
-        backdrop-filter: blur(8px);
-        margin-bottom: 1.25rem;
-      }
-
-      .article-hero__back:hover {
-        background: rgba(255, 255, 255, 0.25);
-      }
-
-      .article-hero__category {
-        display: inline-flex;
-        align-items: center;
-        gap: 0.5rem;
-        border-radius: 999px;
-        padding: 0.4rem 0.9rem;
-        font-weight: 700;
-        font-size: 0.75rem;
-        letter-spacing: 0.06em;
-        text-transform: uppercase;
-        margin-bottom: 0.75rem;
-      }
-
-      .article-hero__category--general {
-        background: rgba(255, 255, 255, 0.16);
-        color: var(--app-text-inverse);
-      }
-
-      .article-hero__category--events {
-        background: rgba(76, 201, 240, 0.18);
-        color: #0ea5e9;
-      }
-
-      .article-hero__category--achievements {
-        background: rgba(34, 197, 94, 0.2);
-        color: #4ade80;
-      }
-
-      .article-hero__category--announcements {
-        background: rgba(251, 191, 36, 0.2);
-        color: #facc15;
-      }
-
-      .article-hero__category--alumni-spotlight {
-        background: rgba(244, 114, 182, 0.2);
-        color: #f472b6;
-      }
-
-      .article-hero__title {
-        font-size: clamp(2rem, 4.5vw, 3.1rem);
-        font-weight: 800;
-        margin: 0 0 1.1rem;
-        letter-spacing: -0.015em;
-      }
-
-      .article-hero__meta {
-        display: flex;
-        flex-wrap: wrap;
-        gap: 1rem 1.5rem;
-        font-size: 0.95rem;
-        color: rgba(255, 255, 255, 0.82);
-      }
-
-      .article-hero__meta-item {
-        display: inline-flex;
-        align-items: center;
-        gap: 0.5rem;
-      }
-
-      .article-body {
-        display: flex;
-        flex-direction: column;
-        gap: var(--app-spacing-lg);
-      }
-
-      .article-body__layout {
-        display: flex;
-        align-items: flex-start;
-        gap: var(--app-spacing-lg);
-      }
-
-      .article-body__main {
-        flex: 1 1 0%;
-        background: var(--app-elevated);
-        border-radius: var(--app-radius-lg);
-        border: 1px solid var(--app-border);
-        box-shadow: var(--app-shadow-sm);
-        padding: clamp(1.5rem, 4vw, 2.25rem);
-        display: flex;
-        flex-direction: column;
-        gap: var(--app-spacing);
-      }
-
-      .article-body__lead {
-        background: rgba(24, 119, 242, 0.08);
-        border-left: 4px solid rgba(24, 119, 242, 0.6);
-        padding: var(--app-spacing);
-        border-radius: var(--app-radius);
-        color: var(--app-text-secondary);
-        font-size: 1.05rem;
-      }
-
-      .article-body__content {
-        display: flex;
-        flex-direction: column;
-        gap: 1.4rem;
-        font-size: 1.05rem;
-        line-height: 1.75;
-        color: var(--app-text-secondary);
-      }
-
-      .article-body__content h2,
-      .article-body__content h3,
-      .article-body__content h4 {
-        color: var(--app-text-primary);
-        margin-top: 1.5rem;
-        margin-bottom: 0.5rem;
-      }
-
-      .article-body__content img {
-        border-radius: var(--app-radius-lg);
-        box-shadow: var(--app-shadow-sm);
-      }
-
-      .article-body__tags {
-        display: flex;
-        flex-wrap: wrap;
-        gap: 0.45rem;
-      }
-
-      .article-body__actions {
-        border-top: 1px solid var(--app-border);
-        padding-top: var(--app-spacing);
-        display: flex;
-        flex-wrap: wrap;
-        gap: 0.75rem;
-      }
-
-      .article-body__aside {
-        flex: 0 0 300px;
-        display: flex;
-        flex-direction: column;
-        gap: var(--app-spacing);
-      }
-
-      @media (min-width: 992px) {
-        .article-body__aside {
-          position: sticky;
-          top: 5.5rem;
-        }
-      }
-
-      @media (max-width: 991px) {
-        .article-body__layout {
-          flex-direction: column;
-        }
-
-        .article-body__aside {
-          width: 100%;
-          position: static;
-        }
-      }
-
-      .article-sidebar-card {
-        background: var(--app-elevated);
-        border-radius: var(--app-radius);
-        border: 1px solid var(--app-border);
-        padding: var(--app-spacing);
-        box-shadow: var(--app-shadow-sm);
-      }
-
-      .article-sidebar-card + .article-sidebar-card {
-        margin-top: 0;
-      }
-
-      .article-sidebar-card__title {
-        font-weight: 700;
-        margin-bottom: 0.75rem;
-      }
-
-      .article-related {
-        display: flex;
-        flex-direction: column;
-        gap: 0.75rem;
-      }
-
-      .article-related__item {
-        display: flex;
-        flex-direction: column;
-        gap: 0.35rem;
-        padding: 0.85rem 1rem;
-        border-radius: var(--app-radius);
-        background: rgba(37, 99, 235, 0.05);
-        border: 1px solid rgba(37, 99, 235, 0.12);
-        transition: transform 0.2s ease, box-shadow 0.2s ease;
-      }
-
-      .article-related__item:hover {
-        transform: translateY(-2px);
-        box-shadow: var(--app-shadow-sm);
-      }
-
-      .article-navigation {
-        background: rgba(255, 255, 255, 0.85);
-        border-radius: var(--app-radius);
-        border: 1px solid var(--app-border);
-        padding: var(--app-spacing);
-        box-shadow: var(--app-shadow-sm);
-        display: flex;
-        align-items: center;
-        justify-content: space-between;
-        gap: var(--app-spacing);
-        flex-wrap: wrap;
-      }
-
-      .article-navigation__date {
-        color: var(--app-text-muted);
-        font-size: 0.9rem;
-      }
-
-      /* Engagement & comments */
-      .engagement-card {
-        background: var(--app-elevated);
-        border-radius: var(--app-radius-lg);
-        border: 1px solid var(--app-border);
-        padding: clamp(1.5rem, 4vw, 2rem);
-        box-shadow: var(--app-shadow-sm);
-        display: flex;
-        flex-direction: column;
-        gap: var(--app-spacing);
-      }
-
-      .engagement-card__header {
-        display: flex;
-        align-items: center;
-        gap: 0.75rem;
-      }
-
-      .engagement-card__title {
-        font-weight: 700;
-        margin: 0;
-      }
-
-      .engagement-card__actions {
-        display: flex;
-        align-items: center;
-        gap: 0.75rem;
-        flex-wrap: wrap;
-      }
-
-      .engagement-card__comments {
-        display: flex;
-        flex-direction: column;
-        gap: var(--app-spacing);
-      }
-
-      .engagement-card__form textarea {
-        border-radius: var(--app-radius);
-        resize: vertical;
-      }
-
-      .engagement-empty {
-        text-align: center;
-        color: var(--app-text-muted);
-        padding: 1.5rem 0;
-      }
-
-      .comment-thread {
-        position: relative;
-        margin-top: 0.75rem;
-        margin-left: clamp(0rem, calc(var(--depth, 0) * 1rem), 3rem);
-      }
-
-      .comment-thread::before {
-        content: "";
-        position: absolute;
-        top: 1rem;
-        bottom: -0.5rem;
-        left: -0.5rem;
-        width: 1px;
-        background: rgba(148, 163, 184, 0.3);
-        opacity: calc(var(--depth, 0) > 0 ? 1 : 0);
-      }
-
-      .comment-thread__bubble {
-        background: rgba(255, 255, 255, 0.95);
-        border-radius: 16px;
-        border: 1px solid rgba(148, 163, 184, 0.25);
-        box-shadow: 0 12px 30px rgba(15, 23, 42, 0.08);
-        padding: 0.9rem 1rem;
-      }
-
-      .comment-thread__header {
-        display: flex;
-        align-items: center;
-        gap: 0.75rem;
-      }
-
-      .comment-thread__avatar {
-        width: 34px;
-        height: 34px;
-        border-radius: 50%;
-        background: linear-gradient(
-          135deg,
-          rgba(37, 99, 235, 0.85),
-          rgba(59, 130, 246, 0.75)
-        );
-        color: #fff;
-        font-weight: 700;
-        display: inline-flex;
-        align-items: center;
-        justify-content: center;
-        overflow: hidden;
-        text-transform: uppercase;
-        flex-shrink: 0;
-      }
-
-      .comment-thread__avatar img {
-        width: 100%;
-        height: 100%;
-        object-fit: cover;
-      }
-
-      .comment-thread__author {
-        font-weight: 600;
-        color: #1f2937;
-      }
-
-      .comment-thread__timestamp {
-        display: block;
-        font-size: 0.7rem;
-        color: #94a3b8;
-      }
-
-      .comment-thread__content {
-        margin: 0.65rem 0;
-        color: #334155;
-        line-height: 1.55;
-        font-size: 0.9rem;
-      }
-
-      .comment-thread__footer {
-        display: inline-flex;
-        align-items: center;
-        gap: 0.4rem;
-        flex-wrap: wrap;
-      }
-
-      .comment-thread__action {
-        display: inline-flex;
-        align-items: center;
-        gap: 0.35rem;
-        border: 1px solid rgba(148, 163, 184, 0.35);
-        border-radius: 999px;
-        padding: 0.25rem 0.7rem;
-        font-size: 0.72rem;
-        background: rgba(255, 255, 255, 0.9);
-        color: #475569;
-      }
-
-      .comment-thread__action.is-liked {
-        background: rgba(37, 99, 235, 0.12);
-        border-color: rgba(37, 99, 235, 0.45);
-        color: var(--app-primary);
-      }
-
-      .comment-thread__action.muted {
-        border-style: dashed;
-      }
-
-      .comment-thread__action-count {
-        font-weight: 600;
-      }
-
-      .comment-thread__children {
-        display: flex;
-        flex-direction: column;
-        gap: 0.6rem;
-        margin-left: clamp(0.6rem, calc(var(--depth, 0) * 0.3rem + 0.6rem), 1.8rem);
-        margin-top: 0.5rem;
-      }
-
-      .comment-thread .reply-form {
-        margin-top: 0.75rem;
-      }
-
-      @media (max-width: 576px) {
-        .comment-thread {
-          margin-left: clamp(0rem, calc(var(--depth, 0) * 0.7rem), 2.2rem);
-        }
-
-        .comment-thread__bubble {
-          padding: 0.75rem;
-          border-radius: 14px;
-        }
-      }
-    </style>
-
-      /* Layout helpers */
-      .app-full-bleed {
-        margin-left: calc(-1 * var(--app-spacing));
-        margin-right: calc(-1 * var(--app-spacing));
-      }
-
-      @media (min-width: 768px) {
-        .app-full-bleed {
-          border-radius: var(--app-radius-lg);
-        }
-      }
-
-      @media (min-width: 1200px) {
-        .app-full-bleed {
-          margin-left: calc(-1 * min((100vw - 1100px) / 2, var(--app-spacing)));
-          margin-right: calc(-1 * min((100vw - 1100px) / 2, var(--app-spacing)));
-        }
-      }
-
-      /* Feed hero */
-      .feed-hero {
-        background: linear-gradient(
-          135deg,
-          rgba(24, 119, 242, 0.95) 0%,
-          rgba(59, 130, 246, 0.92) 55%,
-          rgba(56, 189, 248, 0.9) 100%
-        );
-        color: var(--app-text-inverse);
-        padding: clamp(2rem, 4vw, 3rem) clamp(1.5rem, 5vw, 3rem);
-        border-radius: var(--app-radius-lg);
-        box-shadow: var(--app-shadow);
-        position: relative;
-        overflow: hidden;
-      }
-
-      .feed-hero::after {
-        content: "";
-        position: absolute;
-        inset: 0;
-        background: radial-gradient(
-          circle at 20% 20%,
-          rgba(255, 255, 255, 0.18) 0%,
-          transparent 55%
-        );
-        pointer-events: none;
-      }
-
-      .feed-hero__title {
-        font-size: clamp(2.1rem, 5vw, 2.9rem);
-        font-weight: 800;
-        margin: 0 0 0.5rem;
-        letter-spacing: -0.02em;
-      }
-
-      .feed-hero__subtitle {
-        font-size: 1.1rem;
-        color: rgba(255, 255, 255, 0.82);
-        max-width: 620px;
-        margin: 0;
-      }
-
-      .feed-hero__actions {
-        display: flex;
-        flex-wrap: wrap;
-        gap: 0.75rem;
-        margin-top: 1.5rem;
-      }
-
-      .feed-layout {
-        display: flex;
-        align-items: flex-start;
-        gap: var(--app-spacing-lg);
-      }
-
-      .feed-main {
-        flex: 1 1 0%;
-        display: flex;
-        flex-direction: column;
-        gap: var(--app-spacing);
-      }
-
-      .feed-sidebar {
-        width: min(100%, 320px);
-        display: flex;
-        flex-direction: column;
-        gap: var(--app-spacing);
-      }
-
-      @media (min-width: 992px) {
-        .feed-sidebar {
-          position: sticky;
-          top: 5.5rem;
-        }
-      }
-
-      @media (max-width: 991px) {
-        .feed-layout {
-          flex-direction: column;
-        }
-
-        .feed-sidebar {
-          width: 100%;
-          position: static;
-        }
-      }
-
-      .feed-story {
-        display: flex;
-        align-items: center;
-        gap: var(--app-spacing);
-        background: rgba(255, 255, 255, 0.95);
-        border-radius: var(--app-radius);
-        border: 1px solid var(--app-border);
-        padding: var(--app-spacing);
-        box-shadow: var(--app-shadow-sm);
-      }
-
-      .feed-story__avatar {
-        width: 56px;
-        height: 56px;
-        border-radius: 50%;
-        overflow: hidden;
-        display: inline-flex;
-        align-items: center;
-        justify-content: center;
-        background: rgba(255, 255, 255, 0.16);
-        color: var(--app-text-inverse);
-        font-weight: 700;
-        font-size: 1.1rem;
-      }
-
-      .feed-sidebar-card {
-        background: rgba(255, 255, 255, 0.95);
-        border-radius: var(--app-radius);
-        border: 1px solid var(--app-border);
-        box-shadow: var(--app-shadow-sm);
-        padding: var(--app-spacing);
-      }
-
-      .feed-sidebar-card + .feed-sidebar-card {
-        margin-top: 0;
-      }
-
-      .feed-sidebar-card__title {
-        font-weight: 700;
-        margin-bottom: 0.75rem;
-      }
-
-      .feed-sidebar-card ul {
-        list-style: none;
-        margin: 0;
-        padding: 0;
-        display: flex;
-        flex-direction: column;
-        gap: 0.65rem;
-      }
-
-      .feed-sidebar-card li a {
-        text-decoration: none;
-        color: var(--app-text-secondary);
-        font-weight: 600;
-        display: inline-flex;
-        align-items: center;
-        gap: 0.5rem;
-      }
-
-      .feed-sidebar-card li a:hover {
-        color: var(--app-primary);
-      }
-
-      /* Article detail */
-      .article-hero {
-        background: linear-gradient(
-          135deg,
-          rgba(24, 119, 242, 0.95) 0%,
-          rgba(59, 130, 246, 0.92) 50%,
-          rgba(37, 99, 235, 0.9) 100%
-        );
-        color: var(--app-text-inverse);
-        padding: clamp(2rem, 4vw, 3rem) clamp(1.5rem, 5vw, 3.25rem);
-        border-radius: var(--app-radius-lg);
-        box-shadow: var(--app-shadow);
-        margin-bottom: var(--app-spacing-lg);
-        position: relative;
-        overflow: hidden;
-      }
-
-      .article-hero::after {
-        content: "";
-        position: absolute;
-        inset: 0;
-        background: radial-gradient(
-          circle at 30% 30%,
-          rgba(255, 255, 255, 0.22),
-          transparent 55%
-        );
-        pointer-events: none;
-      }
-
-      .article-hero__back {
-        display: inline-flex;
-        align-items: center;
-        gap: 0.4rem;
-        background: rgba(255, 255, 255, 0.15);
-        color: var(--app-text-inverse);
-        border-radius: 999px;
-        padding: 0.35rem 0.9rem;
-        font-weight: 600;
-        text-decoration: none;
-        backdrop-filter: blur(8px);
-        margin-bottom: 1.25rem;
-      }
-
-      .article-hero__back:hover {
-        background: rgba(255, 255, 255, 0.25);
-      }
-
-      .article-hero__category {
-        display: inline-flex;
-        align-items: center;
-        gap: 0.5rem;
-        border-radius: 999px;
-        padding: 0.4rem 0.9rem;
-        font-weight: 700;
-        font-size: 0.75rem;
-        letter-spacing: 0.06em;
-        text-transform: uppercase;
-        margin-bottom: 0.75rem;
-      }
-
-      .article-hero__category--general {
-        background: rgba(255, 255, 255, 0.16);
-        color: var(--app-text-inverse);
-      }
-
-      .article-hero__category--events {
-        background: rgba(76, 201, 240, 0.18);
-        color: #0ea5e9;
-      }
-
-      .article-hero__category--achievements {
-        background: rgba(34, 197, 94, 0.2);
-        color: #4ade80;
-      }
-
-      .article-hero__category--announcements {
-        background: rgba(251, 191, 36, 0.2);
-        color: #facc15;
-      }
-
-      .article-hero__category--alumni-spotlight {
-        background: rgba(244, 114, 182, 0.2);
-        color: #f472b6;
-      }
-
-      .article-hero__title {
-        font-size: clamp(2rem, 4.5vw, 3.1rem);
-        font-weight: 800;
-        margin: 0 0 1.1rem;
-        letter-spacing: -0.015em;
-      }
-
-      .article-hero__meta {
-        display: flex;
-        flex-wrap: wrap;
-        gap: 1rem 1.5rem;
-        font-size: 0.95rem;
-        color: rgba(255, 255, 255, 0.82);
-      }
-
-      .article-hero__meta-item {
-        display: inline-flex;
-        align-items: center;
-        gap: 0.5rem;
-      }
-
-      .article-body {
-        display: flex;
-        flex-direction: column;
-        gap: var(--app-spacing-lg);
-      }
-
-      .article-body__layout {
-        display: flex;
-        align-items: flex-start;
-        gap: var(--app-spacing-lg);
-      }
-
-      .article-body__main {
-        flex: 1 1 0%;
-        background: var(--app-elevated);
-        border-radius: var(--app-radius-lg);
-        border: 1px solid var(--app-border);
-        box-shadow: var(--app-shadow-sm);
-        padding: clamp(1.5rem, 4vw, 2.25rem);
-        display: flex;
-        flex-direction: column;
-        gap: var(--app-spacing);
-      }
-
-      .article-body__lead {
-        background: rgba(24, 119, 242, 0.08);
-        border-left: 4px solid rgba(24, 119, 242, 0.6);
-        padding: var(--app-spacing);
-        border-radius: var(--app-radius);
-        color: var(--app-text-secondary);
-        font-size: 1.05rem;
-      }
-
-      .article-body__content {
-        display: flex;
-        flex-direction: column;
-        gap: 1.4rem;
-        font-size: 1.05rem;
-        line-height: 1.75;
-        color: var(--app-text-secondary);
-      }
-
-      .article-body__content h2,
-      .article-body__content h3,
-      .article-body__content h4 {
-        color: var(--app-text-primary);
-        margin-top: 1.5rem;
-        margin-bottom: 0.5rem;
-      }
-
-      .article-body__content img {
-        border-radius: var(--app-radius-lg);
-        box-shadow: var(--app-shadow-sm);
-      }
-
-      .article-body__tags {
-        display: flex;
-        flex-wrap: wrap;
-        gap: 0.45rem;
-      }
-
-      .article-body__actions {
-        border-top: 1px solid var(--app-border);
-        padding-top: var(--app-spacing);
-        display: flex;
-        flex-wrap: wrap;
-        gap: 0.75rem;
-      }
-
-      .article-body__aside {
-        flex: 0 0 300px;
-        display: flex;
-        flex-direction: column;
-        gap: var(--app-spacing);
-      }
-
-      @media (min-width: 992px) {
-        .article-body__aside {
-          position: sticky;
-          top: 5.5rem;
-        }
-      }
-
-      @media (max-width: 991px) {
-        .article-body__layout {
-          flex-direction: column;
-        }
-
-        .article-body__aside {
-          width: 100%;
-          position: static;
-        }
-      }
-
-      .article-sidebar-card {
-        background: var(--app-elevated);
-        border-radius: var(--app-radius);
-        border: 1px solid var(--app-border);
-        padding: var(--app-spacing);
-        box-shadow: var(--app-shadow-sm);
-      }
-
-      .article-sidebar-card + .article-sidebar-card {
-        margin-top: 0;
-      }
-
-      .article-sidebar-card__title {
-        font-weight: 700;
-        margin-bottom: 0.75rem;
-      }
-
-      .article-related {
-        display: flex;
-        flex-direction: column;
-        gap: 0.75rem;
-      }
-
-      .article-related__item {
-        display: flex;
-        flex-direction: column;
-        gap: 0.35rem;
-        padding: 0.85rem 1rem;
-        border-radius: var(--app-radius);
-        background: rgba(37, 99, 235, 0.05);
-        border: 1px solid rgba(37, 99, 235, 0.12);
-        transition: transform 0.2s ease, box-shadow 0.2s ease;
-      }
-
-      .article-related__item:hover {
-        transform: translateY(-2px);
-        box-shadow: var(--app-shadow-sm);
-      }
-
-      .article-navigation {
-        background: rgba(255, 255, 255, 0.85);
-        border-radius: var(--app-radius);
-        border: 1px solid var(--app-border);
-        padding: var(--app-spacing);
-        box-shadow: var(--app-shadow-sm);
-        display: flex;
-        align-items: center;
-        justify-content: space-between;
-        gap: var(--app-spacing);
-        flex-wrap: wrap;
-      }
-
-      .article-navigation__date {
-        color: var(--app-text-muted);
-        font-size: 0.9rem;
-      }
-
-      /* Engagement & comments */
-      .engagement-card {
-        background: var(--app-elevated);
-        border-radius: var(--app-radius-lg);
-        border: 1px solid var(--app-border);
-        padding: clamp(1.5rem, 4vw, 2rem);
-        box-shadow: var(--app-shadow-sm);
-        display: flex;
-        flex-direction: column;
-        gap: var(--app-spacing);
-      }
-
-      .engagement-card__header {
-        display: flex;
-        align-items: center;
-        gap: 0.75rem;
-      }
-
-      .engagement-card__title {
-        font-weight: 700;
-        margin: 0;
-      }
-
-      .engagement-card__actions {
-        display: flex;
-        align-items: center;
-        gap: 0.75rem;
-        flex-wrap: wrap;
-      }
-
-      .engagement-card__comments {
-        display: flex;
-        flex-direction: column;
-        gap: var(--app-spacing);
-      }
-
-      .engagement-card__form textarea {
-        border-radius: var(--app-radius);
-        resize: vertical;
-      }
-
-      .engagement-empty {
-        text-align: center;
-        color: var(--app-text-muted);
-        padding: 1.5rem 0;
-      }
-
-      .comment-thread {
-        position: relative;
-        margin-top: 0.75rem;
-        margin-left: clamp(0rem, calc(var(--depth, 0) * 1rem), 3rem);
-      }
-
-      .comment-thread::before {
-        content: "";
-        position: absolute;
-        top: 1rem;
-        bottom: -0.5rem;
-        left: -0.5rem;
-        width: 1px;
-        background: rgba(148, 163, 184, 0.3);
-        opacity: calc(var(--depth, 0) > 0 ? 1 : 0);
-      }
-
-      .comment-thread__bubble {
-        background: rgba(255, 255, 255, 0.95);
-        border-radius: 16px;
-        border: 1px solid rgba(148, 163, 184, 0.25);
-        box-shadow: 0 12px 30px rgba(15, 23, 42, 0.08);
-        padding: 0.9rem 1rem;
-      }
-
-      .comment-thread__header {
-        display: flex;
-        align-items: center;
-        gap: 0.75rem;
-      }
-
-      .comment-thread__avatar {
-        width: 34px;
-        height: 34px;
-        border-radius: 50%;
-        background: linear-gradient(
-          135deg,
-          rgba(37, 99, 235, 0.85),
-          rgba(59, 130, 246, 0.75)
-        );
-        color: #fff;
-        font-weight: 700;
-        display: inline-flex;
-        align-items: center;
-        justify-content: center;
-        overflow: hidden;
-        text-transform: uppercase;
-        flex-shrink: 0;
-      }
-
-      .comment-thread__avatar img {
-        width: 100%;
-        height: 100%;
-        object-fit: cover;
-      }
-
-      .comment-thread__author {
-        font-weight: 600;
-        color: #1f2937;
-      }
-
-      .comment-thread__timestamp {
-        display: block;
-        font-size: 0.7rem;
-        color: #94a3b8;
-      }
-
-      .comment-thread__content {
-        margin: 0.65rem 0;
-        color: #334155;
-        line-height: 1.55;
-        font-size: 0.9rem;
-      }
-
-      .comment-thread__footer {
-        display: inline-flex;
-        align-items: center;
-        gap: 0.4rem;
-        flex-wrap: wrap;
-      }
-
-      .comment-thread__action {
-        display: inline-flex;
-        align-items: center;
-        gap: 0.35rem;
-        border: 1px solid rgba(148, 163, 184, 0.35);
-        border-radius: 999px;
-        padding: 0.25rem 0.7rem;
-        font-size: 0.72rem;
-        background: rgba(255, 255, 255, 0.9);
-        color: #475569;
-      }
-
-      .comment-thread__action.is-liked {
-        background: rgba(37, 99, 235, 0.12);
-        border-color: rgba(37, 99, 235, 0.45);
-        color: var(--app-primary);
-      }
-
-      .comment-thread__action.muted {
-        border-style: dashed;
-      }
-
-      .comment-thread__action-count {
-        font-weight: 600;
-      }
-
-      .comment-thread__children {
-        display: flex;
-        flex-direction: column;
-        gap: 0.6rem;
-        margin-left: clamp(0.6rem, calc(var(--depth, 0) * 0.3rem + 0.6rem), 1.8rem);
-        margin-top: 0.5rem;
-      }
-
-      .comment-thread .reply-form {
-        margin-top: 0.75rem;
-      }
-
-      @media (max-width: 576px) {
-        .comment-thread {
-          margin-left: clamp(0rem, calc(var(--depth, 0) * 0.7rem), 2.2rem);
-        }
-
-        .comment-thread__bubble {
-          padding: 0.75rem;
-          border-radius: 14px;
-        }
-      }
-    </style>
-
-    {% block extra_css %}{% endblock %}
-  </head>
-  <body class="app-shell">
-    {% with request.resolver_match.url_name as current %}
-    <header class="app-header">
-      <div class="app-header-inner">
-        <a class="app-brand" href="{% url 'home' %}">
-          <i class="fas fa-graduation-cap"></i>
-          COSA
-        </a>
-
-        <div class="app-header-search d-none d-md-flex">
-          <i class="fas fa-search"></i>
-          <input type="search" placeholder="Search COSA" aria-label="Search" />
-        </div>
-
-        <div class="app-header-search d-none d-md-flex">
-          <i class="fas fa-search"></i>
-          <input type="search" placeholder="Search COSA" aria-label="Search" />
-        </div>
-
-        <div class="app-header-actions">
-          {% if user.is_authenticated %} {% if user.user_type == '1' %}
-          <a href="{% url 'admin_profile' %}">
-            <i class="fas fa-user-cog"></i>
-            <span class="app-header-label">Profile</span>
-          </a>
-          <a href="{% url 'user_logout' %}">
-            <i class="fas fa-sign-out-alt"></i>
-            <span class="app-header-label">Logout</span>
-          </a>
-          {% elif user.user_type == '2' %}
-          <a href="{% url 'coordinator_profile' %}">
-            <i class="fas fa-user-cog"></i>
-            <span class="app-header-label">Profile</span>
-          </a>
-          <a href="{% url 'user_logout' %}">
-            <i class="fas fa-sign-out-alt"></i>
-            <span class="app-header-label">Logout</span>
-          </a>
-          {% else %}
-          <!-- Alumni header profile moved to quick nav -->
           {% endif %} {% else %}
           <a href="{% url 'login_page' %}">
             <i class="fas fa-sign-in-alt"></i>
