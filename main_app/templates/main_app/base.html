--- conflicted
+++ resolved
@@ -185,9 +185,6 @@
         font-size: 1.1rem;
       }
 
-<<<<<<< HEAD
-      .app-header-label {
-=======
       .app-header-actions .app-profile-action {
         padding: 0.35rem 0.5rem;
         gap: 0.2rem;
@@ -245,15 +242,12 @@
       }
 
       .app-chip-label {
->>>>>>> d77c91c3
         display: block;
         font-size: 0.7rem;
         font-weight: 600;
         color: inherit;
       }
 
-<<<<<<< HEAD
-=======
       .app-header-quick-nav {
         display: flex;
         gap: 0.4rem;
@@ -319,7 +313,6 @@
         color: var(--app-text-primary);
       }
 
->>>>>>> d77c91c3
       .app-content {
         flex: 1;
         padding: 1.5rem 0 3.5rem;
@@ -1322,8 +1315,6 @@
         margin-right: calc(-1 * var(--app-spacing));
       }
 
-<<<<<<< HEAD
-=======
       @media (min-width: 768px) {
         .app-full-bleed {
           border-radius: var(--app-radius-lg);
@@ -2549,7 +2540,6 @@
           <input type="search" placeholder="Search COSA" aria-label="Search" />
         </div>
 
->>>>>>> d77c91c3
         <div class="app-header-actions">
           {% if user.is_authenticated %} {% if user.user_type == '1' %}
           <a href="{% url 'admin_profile' %}">
@@ -2570,18 +2560,7 @@
             <span class="app-header-label">Logout</span>
           </a>
           {% else %}
-<<<<<<< HEAD
-          <a href="{% url 'alumni_profile' %}">
-            <i class="fas fa-user"></i>
-            <span class="app-header-label">Profile</span>
-          </a>
-          <a href="{% url 'user_logout' %}">
-            <i class="fas fa-sign-out-alt"></i>
-            <span class="app-header-label">Logout</span>
-          </a>
-=======
           <!-- Alumni header profile moved to quick nav -->
->>>>>>> d77c91c3
           {% endif %} {% else %}
           <a href="{% url 'login_page' %}">
             <i class="fas fa-sign-in-alt"></i>
@@ -2594,8 +2573,6 @@
           {% endif %}
         </div>
       </div>
-<<<<<<< HEAD
-=======
 
       <div class="app-header-quick-nav">
         {% if user.is_authenticated %} {% if user.user_type == '1' %}
@@ -2701,7 +2678,6 @@
         >
         {% endif %}
       </div>
->>>>>>> d77c91c3
     </header>
 
     {% if messages %}
